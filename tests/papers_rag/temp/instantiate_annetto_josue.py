--- conflicted
+++ resolved
@@ -13,11 +13,7 @@
     get_all_subclasses
 )
 from utils.annetto_utils import int_to_ordinal, make_thing_classes_readable
-<<<<<<< HEAD
-from utils.llm_service import init_engine, query_llm, query_llm
-=======
 from tests.deprecated.llm_service import init_engine, query_llm, query_llm
->>>>>>> e0729b7a
 from rapidfuzz import process, fuzz
 
 try:
