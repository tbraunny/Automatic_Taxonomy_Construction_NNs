--- conflicted
+++ resolved
@@ -22,11 +22,7 @@
 from typing import Union, List, Dict, Any, Type
 
 #TODO UPDATE THIS
-<<<<<<< HEAD
-from utils.llm_service import init_engine, query_llm 
-=======
 from tests.deprecated.llm_service import init_engine, query_llm 
->>>>>>> e0729b7a
 
 OMIT_CLASSES = {
     "DataCharacterization",
