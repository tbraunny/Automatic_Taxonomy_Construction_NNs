<<<<<<< HEAD
-r "requirements/requirements-rag_engine.txt"
=======
>>>>>>> 268a839f
-r "requirements/requirements-doc_chunker.txt"
-r "requirements/requirements-embedding_model.txt"
-r "requirements/requirements-llm_model.txt"
-r "requirements/requirements-owl.txt"
-r "requirements/requirements-front_end.txt"
-r "requirements/requirements-pdf_extraction.txt"
<<<<<<< HEAD


=======
>>>>>>> 268a839f


# # *** HOW TO VENV ***

# # Create virtual environment
# python3 -m venv venv

# # Activate venv in WSL
# source venv/bin/activate

# # Install requirements
# pip install -r requirements.txt

# # Deactivate virtual environment
# deactivate<|MERGE_RESOLUTION|>--- conflicted
+++ resolved
@@ -1,30 +1,21 @@
-<<<<<<< HEAD
--r "requirements/requirements-rag_engine.txt"
-=======
->>>>>>> 268a839f
--r "requirements/requirements-doc_chunker.txt"
--r "requirements/requirements-embedding_model.txt"
--r "requirements/requirements-llm_model.txt"
--r "requirements/requirements-owl.txt"
--r "requirements/requirements-front_end.txt"
--r "requirements/requirements-pdf_extraction.txt"
-<<<<<<< HEAD
-
-
-=======
->>>>>>> 268a839f
-
-
-# # *** HOW TO VENV ***
-
-# # Create virtual environment
-# python3 -m venv venv
-
-# # Activate venv in WSL
-# source venv/bin/activate
-
-# # Install requirements
-# pip install -r requirements.txt
-
-# # Deactivate virtual environment
+-r "requirements/requirements-doc_chunker.txt"
+-r "requirements/requirements-embedding_model.txt"
+-r "requirements/requirements-llm_model.txt"
+-r "requirements/requirements-owl.txt"
+-r "requirements/requirements-front_end.txt"
+-r "requirements/requirements-pdf_extraction.txt"
+
+
+# # *** HOW TO VENV ***
+
+# # Create virtual environment
+# python3 -m venv venv
+
+# # Activate venv in WSL
+# source venv/bin/activate
+
+# # Install requirements
+# pip install -r requirements.txt
+
+# # Deactivate virtual environment
 # deactivate