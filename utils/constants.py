# Constants defined for consistency

class Constants:
    class ONTOLOGY:
        FILENAME = "data/owl/annett-o-0.1.owl"
<<<<<<< HEAD
=======
        NAMESPACE = "http://w3id.org/annett-o/"
    
    class TESTING_ONTOLOGY:
        FILENAME = "data/owl/annett-o-test.owl"
>>>>>>> 55213fbb
        NAMESPACE = "http://w3id.org/annett-o/"<|MERGE_RESOLUTION|>--- conflicted
+++ resolved
@@ -3,11 +3,8 @@
 class Constants:
     class ONTOLOGY:
         FILENAME = "data/owl/annett-o-0.1.owl"
-<<<<<<< HEAD
-=======
         NAMESPACE = "http://w3id.org/annett-o/"
     
     class TESTING_ONTOLOGY:
         FILENAME = "data/owl/annett-o-test.owl"
->>>>>>> 55213fbb
         NAMESPACE = "http://w3id.org/annett-o/"