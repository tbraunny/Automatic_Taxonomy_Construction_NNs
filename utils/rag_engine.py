--- conflicted
+++ resolved
@@ -30,12 +30,7 @@
         documents = self.load_and_preprocess_pdf(pdf_path)
 
         # Initialize models
-<<<<<<< HEAD
-        print(llm_model)
-        self.embed_model = EmbeddingModel(model_name="all-MiniLM-L6-v2").get_model()
-=======
         self.embed_model = EmbeddingModel().get_model()
->>>>>>> 2daef04b
         self.llm_model = LLMModel(model_name=llm_model).get_llm()
         
         self.vector_index = None
