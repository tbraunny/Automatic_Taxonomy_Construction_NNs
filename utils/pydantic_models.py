from typing import TypeVar, Generic, Literal, Optional, List
from pydantic import BaseModel, Field, field_validator

# Define a generic response model for structured LLM output.
T = TypeVar("T")


class LLMResponse(BaseModel, Generic[T]):
    answer: T

<<<<<<< HEAD
=======
class TermDefinition(BaseModel):
    name: str = Field(..., description="The name of the function or component.")
    definition: Optional[str] = Field(
        None, description="A brief, succinct definition of this term."
    )
>>>>>>> e0729b7a

# Define a model for TrainingSingle details.
class TrainingSingleDetails(BaseModel):
    batch_size: Optional[int] = Field(
        None, description="The batch size used in the training step."
    )
    learning_rate_decay: Optional[float] = Field(
        None, description="The learning rate decay applied during training."
    )
    learning_rate_decay_epochs: Optional[int] = Field(
        None,
        description="The number of epochs after which learning rate decay is applied (optional).",
    )
    number_of_epochs: Optional[int] = Field(
        None, description="The total number of epochs used in training."
    )


class TrainingSingleResponse(LLMResponse[TrainingSingleDetails]):
    pass


# Define a model for the optimizer details.
class TrainingOptimizerDetails(BaseModel):
    # Data properties
    learning_rate: float = Field(
        ..., description="The learning rate used by the optimizer."
    )
    momentum: float = Field(
        ..., description="The momentum value used by the optimizer."
    )
    # Subclass
    subclass: Literal[
        "AdaDelta",
        "AdaGrad",
        "AdaGradDA",
        "Adam",
        "Ftrl",
        "GradientDescent",
        "Momentum",
        "ProximalAdaGrad",
        "ProximalGradientDescent",
        "RMSProp",
        "UNKNOWN",
    ] = Field(..., description="Name of the training optimizer.")


# Now define a specialized response type using the generic interface.
class TrainingOptimizerResponse(LLMResponse[TrainingOptimizerDetails]):
    pass


"""Define Dataset Models"""
# Define a model to represent the dataset details.

# class DataTypeDetails(BaseModel):
#     # Datatype Subclass
#     subclass: Literal[
#         "Image",
#         "MultiDimensionalCube",
#         "Text",
#         "Video"] = Field(..., description="The type of data present in the dataset.")

# class DatasetDetails(BaseModel):
#     # Data Properties
#     data_description: str = Field(..., description="A brief description of the dataset.")
#     data_doi: Optional[str] = Field(None, description="The DOI of the dataset, if available.")
#     data_location: Optional[str] = Field(None, description="The physical or digital location of the dataset.")
#     data_sample_dimensionality: Optional[str] = Field(None, description="The dimensionality (or shape) of a single data sample.")
#     data_sample_features: Optional[str] = Field(None, description="The features or attributes present in each data sample.")
#     data_samples: Optional[int] = Field(None, description="The total number of data samples in the dataset.")
#     is_transient_dataset: Optional[bool] = Field(None, description="Whether the dataset is transient (temporary) or persistent.")
#     # Connected classes
#     dataType: DataTypeDetails

# # Create a specialized response model for dataset processing.
# class DatasetResponse(LLMResponse[DatasetDetails]):
#     pass
<<<<<<< HEAD


class DataTypeDetails(BaseModel):
    subclass: str = Field(
        ...,
        description="The type of data present in the dataset. Suggested values: 'Image', 'MultiDimensionalCube', 'Text', 'Video'.",
    )


class DatasetDetails(BaseModel):
    data_description: str = Field(
        ..., description="A brief description of the dataset."
    )
    dataset_name: Optional[str] = Field(None, description="The name of the dataset.")
    data_doi: Optional[str] = Field(
        None, description="The DOI of the dataset, if available."
    )
    # data_location: Optional[str] = Field(None, description="The physical or digital location of the dataset.")
    data_sample_dimensionality: Optional[str] = Field(
        None, description="The dimensionality (or shape) of a single data sample."
    )
    # data_sample_features: Optional[List[str]] = Field(None, description="The features or attributes present in each data sample.")
    data_samples: Optional[int] = Field(
        None, description="The total number of data samples in the dataset."
    )
    # is_transient_dataset: Optional[bool] = Field(None, description="Whether the dataset is transient (temporary) or persistent.")
    number_of_classes: Optional[int] = Field(
        None, description="The number of classes in the dataset."
    )
    data_type: str = Field(
        ...,
        description="The type of data present in the dataset. Suggested types: 'Image', 'MultiDimensionalCube', 'Text', 'Video'.",
    )


# Allows multiple datasets in the response
class MultiDatasetResponse(BaseModel):
    answer: List[DatasetDetails]

=======


# class DataTypeDetails(BaseModel):
#     subclass: str = Field(
#         ...,
#         description="The type of data present in the dataset. Suggested values: 'Image', 'MultiDimensionalCube', 'Text', 'Video'.",
#     )

class DatasetDetails(BaseModel):
    data_description: str = Field(
        ..., description="A brief description of the dataset."
    )
    dataset_name: Optional[str] = Field(None, description="The name of the dataset.")
    data_doi: Optional[str] = Field(
        None, description="The DOI of the dataset, if available."
    )
    # data_location: Optional[str] = Field(None, description="The physical or digital location of the dataset.")
    data_sample_dimensionality: Optional[str] = Field(
        None, description="The dimensionality (or shape) of a single data sample."
    )
    # data_sample_features: Optional[List[str]] = Field(None, description="The features or attributes present in each data sample.")
    data_samples: Optional[int] = Field(
        None, description="The total number of data samples in the dataset."
    )
    # is_transient_dataset: Optional[bool] = Field(None, description="Whether the dataset is transient (temporary) or persistent.")
    number_of_classes: Optional[int] = Field(
        None, description="The number of classes in the dataset."
    )
    data_type: str = Field(
        ...,
        description="The type of data present in the dataset. Suggested types: 'Image', 'MultiDimensionalCube', 'Text', 'Video'.",
    )

# Allows multiple datasets in the response
class MultiDatasetResponse(BaseModel):
    answer: List[DatasetDetails]

>>>>>>> e0729b7a

"""Define Process Objective Function"""


<<<<<<< HEAD
class TermDefinition(BaseModel):
    name: str = Field(..., description="The name of the function or component.")
    definition: Optional[str] = Field(
        None, description="A brief, succinct definition of this term."
    )


=======
>>>>>>> e0729b7a
# # Example
# ACCEPTABLE_LOSS_FUNCTIONS = ["CrossEntropy", "MSE"]
# ACCEPTABLE_REGULARIZERS = ["L1Regularization", "L2Regularization", "L1L2Regularization"]

# class LossFunctionDetails(BaseModel):
#     type: str = Field(..., description="Name of the loss function associated with the given network.")

#     @field_validator("type")
#     def validate_loss_function(cls, value):
#         if value not in ACCEPTABLE_LOSS_FUNCTIONS:
#             print(f"Warning: '{value}' is not in the predefined list but will be allowed.")
#         return value

# class RegularFunctionDetails(BaseModel):
#     type: Optional[str] = Field(None, description="The regularizer function name associated with the given objective function.")
<<<<<<< HEAD

#     @field_validator("type")
#     def validate_regular_function(cls, value):
#         if value not in ACCEPTABLE_REGULARIZERS:
#             print(f"Warning: '{value}' is not in the predefined list but will be allowed.")
#         return value

# class CostFunctionDetails(BaseModel):
#     lossFunction: LossFunctionDetails
#     regularFunction: RegularFunctionDetails

# class ObjectiveFunctionDetails(BaseModel):
#     cost_function: CostFunctionDetails
#     objectiveFunction: Literal[
#         "minimize",
#         "maximize"
#     ] = Field(..., description="The objective type ('minimize' or 'maximize')")


# class ObjectiveFunctionResponse(LLMResponse[ObjectiveFunctionDetails]):
#     pass


=======

#     @field_validator("type")
#     def validate_regular_function(cls, value):
#         if value not in ACCEPTABLE_REGULARIZERS:
#             print(f"Warning: '{value}' is not in the predefined list but will be allowed.")
#         return value

# class CostFunctionDetails(BaseModel):
#     lossFunction: LossFunctionDetails
#     regularFunction: RegularFunctionDetails

# class ObjectiveFunctionDetails(BaseModel):
#     cost_function: CostFunctionDetails
#     objectiveFunction: Literal[
#         "minimize",
#         "maximize"
#     ] = Field(..., description="The objective type ('minimize' or 'maximize')")


# class ObjectiveFunctionResponse(LLMResponse[ObjectiveFunctionDetails]):
#     pass


>>>>>>> e0729b7a
# includes defintion of loss and regularizer
class ObjectiveFunctionDetails(BaseModel):
    loss: TermDefinition = Field(
        ..., description="Details about the loss function used."
    )
<<<<<<< HEAD
    regularizer: Optional[TermDefinition] = Field(
        None, description="Details about the regularizer used, if any."
=======
    regularizer: TermDefinition = Field(
        ..., description="Details about the regularizer used; if none put 'None'."
>>>>>>> e0729b7a
    )
    objective: Literal["minimize", "maximize"] = Field(
        ..., description="The optimization direction ('minimize' or 'maximize')."
    )


# class ObjectiveFunctionDetails(BaseModel):
#     loss: str = Field(..., description="Name of the loss function associated with the given network.")
#     regularizer: Optional[str] = Field( default=None, description="The regularizer function name associated with the loss function you provide, if any.")
#     objective: Literal["minimize", "maximize"] = Field(..., description="The objective type of the loss function ('minimize' or 'maximize')")


class ObjectiveFunctionResponse(ObjectiveFunctionDetails):
    pass


class TermAndDefinition(BaseModel):
    name: str = Field(..., description="The name of the function or component.")
    definition: Optional[str] = Field(
        None, description="A brief, succinct definition of this term."
    )


"""Define Process Task Characterization"""

<<<<<<< HEAD

class TaskCharacterizationDetails(BaseModel):
    task_type: TermDefinition = Field(
        ..., description="Details about the training task type used."
    )

=======
class TaskCharacterizationDetails(BaseModel):
    task_type: Literal["Adversarial",
                "Self-Supervised Classification",
                "Semi-Supervised Classification",
                "Supervised Classification",
                "Unsupervised Classification",
                "Discrimination",
                "Generation",
                "Clustering",
                "Regression"] = Field(
        ..., description="Details about the training task type used."
    )
>>>>>>> e0729b7a

class TaskCharacterizationResponse(LLMResponse[TaskCharacterizationDetails]):
    pass

class Subnetwork(BaseModel):
    name: str = Field(..., description="Name or functional label of the subnetwork.")
    is_independent: bool = Field(
        ...,
        description="Whether the subnetwork has its own loss function or is trained independently."
    )

class Architecture(BaseModel):
    architecture_name: str = Field(..., description="Name of the neural network architecture.")
    subnetworks: List[Subnetwork] = Field(..., description="List of subnetworks within the architecture.")

# class Architecture(BaseModel):
#     architecture_name: str = Field(..., description="Explicit name of the neural network architecture.")
#     subnetworks: List[Subnetwork] = Field(
#         ..., description="List of subnetworks or functional components in this architecture."
#     )


class NetworkDetails(BaseModel):
    architectures: List[Architecture] = Field(
        ..., description="List of neural network architectures and their corresponding subnetworks."
    )

class NetworkResponse(LLMResponse[NetworkDetails]):
    pass<|MERGE_RESOLUTION|>--- conflicted
+++ resolved
@@ -8,14 +8,11 @@
 class LLMResponse(BaseModel, Generic[T]):
     answer: T
 
-<<<<<<< HEAD
-=======
 class TermDefinition(BaseModel):
     name: str = Field(..., description="The name of the function or component.")
     definition: Optional[str] = Field(
         None, description="A brief, succinct definition of this term."
     )
->>>>>>> e0729b7a
 
 # Define a model for TrainingSingle details.
 class TrainingSingleDetails(BaseModel):
@@ -94,47 +91,6 @@
 # # Create a specialized response model for dataset processing.
 # class DatasetResponse(LLMResponse[DatasetDetails]):
 #     pass
-<<<<<<< HEAD
-
-
-class DataTypeDetails(BaseModel):
-    subclass: str = Field(
-        ...,
-        description="The type of data present in the dataset. Suggested values: 'Image', 'MultiDimensionalCube', 'Text', 'Video'.",
-    )
-
-
-class DatasetDetails(BaseModel):
-    data_description: str = Field(
-        ..., description="A brief description of the dataset."
-    )
-    dataset_name: Optional[str] = Field(None, description="The name of the dataset.")
-    data_doi: Optional[str] = Field(
-        None, description="The DOI of the dataset, if available."
-    )
-    # data_location: Optional[str] = Field(None, description="The physical or digital location of the dataset.")
-    data_sample_dimensionality: Optional[str] = Field(
-        None, description="The dimensionality (or shape) of a single data sample."
-    )
-    # data_sample_features: Optional[List[str]] = Field(None, description="The features or attributes present in each data sample.")
-    data_samples: Optional[int] = Field(
-        None, description="The total number of data samples in the dataset."
-    )
-    # is_transient_dataset: Optional[bool] = Field(None, description="Whether the dataset is transient (temporary) or persistent.")
-    number_of_classes: Optional[int] = Field(
-        None, description="The number of classes in the dataset."
-    )
-    data_type: str = Field(
-        ...,
-        description="The type of data present in the dataset. Suggested types: 'Image', 'MultiDimensionalCube', 'Text', 'Video'.",
-    )
-
-
-# Allows multiple datasets in the response
-class MultiDatasetResponse(BaseModel):
-    answer: List[DatasetDetails]
-
-=======
 
 
 # class DataTypeDetails(BaseModel):
@@ -172,21 +128,10 @@
 class MultiDatasetResponse(BaseModel):
     answer: List[DatasetDetails]
 
->>>>>>> e0729b7a
 
 """Define Process Objective Function"""
 
 
-<<<<<<< HEAD
-class TermDefinition(BaseModel):
-    name: str = Field(..., description="The name of the function or component.")
-    definition: Optional[str] = Field(
-        None, description="A brief, succinct definition of this term."
-    )
-
-
-=======
->>>>>>> e0729b7a
 # # Example
 # ACCEPTABLE_LOSS_FUNCTIONS = ["CrossEntropy", "MSE"]
 # ACCEPTABLE_REGULARIZERS = ["L1Regularization", "L2Regularization", "L1L2Regularization"]
@@ -202,7 +147,6 @@
 
 # class RegularFunctionDetails(BaseModel):
 #     type: Optional[str] = Field(None, description="The regularizer function name associated with the given objective function.")
-<<<<<<< HEAD
 
 #     @field_validator("type")
 #     def validate_regular_function(cls, value):
@@ -226,43 +170,13 @@
 #     pass
 
 
-=======
-
-#     @field_validator("type")
-#     def validate_regular_function(cls, value):
-#         if value not in ACCEPTABLE_REGULARIZERS:
-#             print(f"Warning: '{value}' is not in the predefined list but will be allowed.")
-#         return value
-
-# class CostFunctionDetails(BaseModel):
-#     lossFunction: LossFunctionDetails
-#     regularFunction: RegularFunctionDetails
-
-# class ObjectiveFunctionDetails(BaseModel):
-#     cost_function: CostFunctionDetails
-#     objectiveFunction: Literal[
-#         "minimize",
-#         "maximize"
-#     ] = Field(..., description="The objective type ('minimize' or 'maximize')")
-
-
-# class ObjectiveFunctionResponse(LLMResponse[ObjectiveFunctionDetails]):
-#     pass
-
-
->>>>>>> e0729b7a
 # includes defintion of loss and regularizer
 class ObjectiveFunctionDetails(BaseModel):
     loss: TermDefinition = Field(
         ..., description="Details about the loss function used."
     )
-<<<<<<< HEAD
-    regularizer: Optional[TermDefinition] = Field(
-        None, description="Details about the regularizer used, if any."
-=======
     regularizer: TermDefinition = Field(
         ..., description="Details about the regularizer used; if none put 'None'."
->>>>>>> e0729b7a
     )
     objective: Literal["minimize", "maximize"] = Field(
         ..., description="The optimization direction ('minimize' or 'maximize')."
@@ -278,24 +192,8 @@
 class ObjectiveFunctionResponse(ObjectiveFunctionDetails):
     pass
 
-
-class TermAndDefinition(BaseModel):
-    name: str = Field(..., description="The name of the function or component.")
-    definition: Optional[str] = Field(
-        None, description="A brief, succinct definition of this term."
-    )
-
-
 """Define Process Task Characterization"""
 
-<<<<<<< HEAD
-
-class TaskCharacterizationDetails(BaseModel):
-    task_type: TermDefinition = Field(
-        ..., description="Details about the training task type used."
-    )
-
-=======
 class TaskCharacterizationDetails(BaseModel):
     task_type: Literal["Adversarial",
                 "Self-Supervised Classification",
@@ -308,7 +206,6 @@
                 "Regression"] = Field(
         ..., description="Details about the training task type used."
     )
->>>>>>> e0729b7a
 
 class TaskCharacterizationResponse(LLMResponse[TaskCharacterizationDetails]):
     pass
