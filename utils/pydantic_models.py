from typing import TypeVar, Generic, Literal, Optional, List
from pydantic import BaseModel, Field, field_validator

# Define a generic response model for structured LLM output.
T = TypeVar("T")


class LLMResponse(BaseModel, Generic[T]):
    answer: T

class TermDefinition(BaseModel):
    name: str = Field(..., description="The name of the function or component.")
    definition: Optional[str] = Field(
        None, description="A brief, succinct definition of this term."
    )

# Define a model for TrainingSingle details.
class TrainingSingleDetails(BaseModel):
    batch_size: Optional[int] = Field(
        None, description="The batch size used in the training step."
    )
    learning_rate_decay: Optional[float] = Field(
        None, description="The learning rate decay applied during training."
    )
    learning_rate_decay_epochs: Optional[int] = Field(
        None,
        description="The number of epochs after which learning rate decay is applied (optional).",
    )
    number_of_epochs: Optional[int] = Field(
        None, description="The total number of epochs used in training."
    )


class TrainingSingleResponse(LLMResponse[TrainingSingleDetails]):
    pass


# Define a model for the optimizer details.
class TrainingOptimizerDetails(BaseModel):
    # Data properties
    learning_rate: float = Field(
        ..., description="The learning rate used by the optimizer."
    )
    momentum: float = Field(
        ..., description="The momentum value used by the optimizer."
    )
    # Subclass
    subclass: Literal[
        "AdaDelta",
        "AdaGrad",
        "AdaGradDA",
        "Adam",
        "Ftrl",
        "GradientDescent",
        "Momentum",
        "ProximalAdaGrad",
        "ProximalGradientDescent",
        "RMSProp",
        "UNKNOWN",
    ] = Field(..., description="Name of the training optimizer.")


# Now define a specialized response type using the generic interface.
class TrainingOptimizerResponse(LLMResponse[TrainingOptimizerDetails]):
    pass


"""Define Dataset Models"""
# Define a model to represent the dataset details.

# class DataTypeDetails(BaseModel):
#     # Datatype Subclass
#     subclass: Literal[
#         "Image",
#         "MultiDimensionalCube",
#         "Text",
#         "Video"] = Field(..., description="The type of data present in the dataset.")

# class DatasetDetails(BaseModel):
#     # Data Properties
#     data_description: str = Field(..., description="A brief description of the dataset.")
#     data_doi: Optional[str] = Field(None, description="The DOI of the dataset, if available.")
#     data_location: Optional[str] = Field(None, description="The physical or digital location of the dataset.")
#     data_sample_dimensionality: Optional[str] = Field(None, description="The dimensionality (or shape) of a single data sample.")
#     data_sample_features: Optional[str] = Field(None, description="The features or attributes present in each data sample.")
#     data_samples: Optional[int] = Field(None, description="The total number of data samples in the dataset.")
#     is_transient_dataset: Optional[bool] = Field(None, description="Whether the dataset is transient (temporary) or persistent.")
#     # Connected classes
#     dataType: DataTypeDetails

# # Create a specialized response model for dataset processing.
# class DatasetResponse(LLMResponse[DatasetDetails]):
#     pass


# class DataTypeDetails(BaseModel):
#     subclass: str = Field(
#         ...,
#         description="The type of data present in the dataset. Suggested values: 'Image', 'MultiDimensionalCube', 'Text', 'Video'.",
#     )

class DatasetDetails(BaseModel):
    data_description: str = Field(
        ..., description="A brief description of the dataset."
    )
    dataset_name: Optional[str] = Field(None, description="The name of the dataset.")
    data_doi: Optional[str] = Field(
        None, description="The DOI of the dataset, if available."
    )
    # data_location: Optional[str] = Field(None, description="The physical or digital location of the dataset.")
    data_sample_dimensionality: Optional[str] = Field(
        None, description="The dimensionality (or shape) of a single data sample."
    )
    # data_sample_features: Optional[List[str]] = Field(None, description="The features or attributes present in each data sample.")
    data_samples: Optional[int] = Field(
        None, description="The total number of data samples in the dataset."
    )
    # is_transient_dataset: Optional[bool] = Field(None, description="Whether the dataset is transient (temporary) or persistent.")
    number_of_classes: Optional[int] = Field(
        None, description="The number of classes in the dataset."
    )
    data_type: str = Field(
        ...,
        description="The type of data present in the dataset. Suggested types: 'Image', 'MultiDimensionalCube', 'Text', 'Video'.",
    )

# Allows multiple datasets in the response
class MultiDatasetResponse(BaseModel):
    answer: List[DatasetDetails]


"""Define Process Objective Function"""


# # Example
# ACCEPTABLE_LOSS_FUNCTIONS = ["CrossEntropy", "MSE"]
# ACCEPTABLE_REGULARIZERS = ["L1Regularization", "L2Regularization", "L1L2Regularization"]

# class LossFunctionDetails(BaseModel):
#     type: str = Field(..., description="Name of the loss function associated with the given network.")

#     @field_validator("type")
#     def validate_loss_function(cls, value):
#         if value not in ACCEPTABLE_LOSS_FUNCTIONS:
#             print(f"Warning: '{value}' is not in the predefined list but will be allowed.")
#         return value

# class RegularFunctionDetails(BaseModel):
#     type: Optional[str] = Field(None, description="The regularizer function name associated with the given objective function.")

#     @field_validator("type")
#     def validate_regular_function(cls, value):
#         if value not in ACCEPTABLE_REGULARIZERS:
#             print(f"Warning: '{value}' is not in the predefined list but will be allowed.")
#         return value

# class CostFunctionDetails(BaseModel):
#     lossFunction: LossFunctionDetails
#     regularFunction: RegularFunctionDetails

# class ObjectiveFunctionDetails(BaseModel):
#     cost_function: CostFunctionDetails
#     objectiveFunction: Literal[
#         "minimize",
#         "maximize"
#     ] = Field(..., description="The objective type ('minimize' or 'maximize')")


# class ObjectiveFunctionResponse(LLMResponse[ObjectiveFunctionDetails]):
#     pass


# includes defintion of loss and regularizer
class ObjectiveFunctionDetails(BaseModel):
    loss: TermDefinition = Field(
        ..., description="Details about the loss function used."
    )
    regularizer: TermDefinition = Field(
        ..., description="Details about the regularizer used; if none put 'None'."
    )
    objective: Literal["minimize", "maximize"] = Field(
        ..., description="The optimization direction ('minimize' or 'maximize')."
    )


# class ObjectiveFunctionDetails(BaseModel):
#     loss: str = Field(..., description="Name of the loss function associated with the given network.")
#     regularizer: Optional[str] = Field( default=None, description="The regularizer function name associated with the loss function you provide, if any.")
#     objective: Literal["minimize", "maximize"] = Field(..., description="The objective type of the loss function ('minimize' or 'maximize')")


class ObjectiveFunctionResponse(ObjectiveFunctionDetails):
    pass

"""Define Process Task Characterization"""

class TaskCharacterizationDetails(BaseModel):
<<<<<<< HEAD
    task_type: Literal[
        "Adversarial",
        "Self-Supervised Classification",
        "Semi-Supervised Classification",
        "Supervised Classification",
        "Unsupervised Classification",
        "Discrimination",
        "Generation",
        "Clustering",
        "Regression",
    ] = Field(..., description="The type of task that the model is being trained to perform.")
=======
    task_type: Literal["Adversarial",
                "Self-Supervised Classification",
                "Semi-Supervised Classification",
                "Supervised Classification",
                "Unsupervised Classification",
                "Discrimination",
                "Generation",
                "Clustering",
                "Regression"] = Field(
        ..., description="Details about the training task type used."
    )
>>>>>>> 929a66bf

class TaskCharacterizationResponse(LLMResponse[TaskCharacterizationDetails]):
    pass

class Subnetwork(BaseModel):
    name: str = Field(..., description="Name or functional label of the subnetwork.")
    is_independent: bool = Field(
        ...,
        description="Whether the subnetwork has its own loss function or is trained independently."
    )

class Architecture(BaseModel):
    architecture_name: str = Field(..., description="Name of the neural network architecture.")
    subnetworks: List[Subnetwork] = Field(..., description="List of subnetworks within the architecture.")

# class Architecture(BaseModel):
#     architecture_name: str = Field(..., description="Explicit name of the neural network architecture.")
#     subnetworks: List[Subnetwork] = Field(
#         ..., description="List of subnetworks or functional components in this architecture."
#     )


class NetworkDetails(BaseModel):
    architectures: List[Architecture] = Field(
        ..., description="List of neural network architectures and their corresponding subnetworks."
    )

class NetworkResponse(LLMResponse[NetworkDetails]):
    pass<|MERGE_RESOLUTION|>--- conflicted
+++ resolved
@@ -195,19 +195,6 @@
 """Define Process Task Characterization"""
 
 class TaskCharacterizationDetails(BaseModel):
-<<<<<<< HEAD
-    task_type: Literal[
-        "Adversarial",
-        "Self-Supervised Classification",
-        "Semi-Supervised Classification",
-        "Supervised Classification",
-        "Unsupervised Classification",
-        "Discrimination",
-        "Generation",
-        "Clustering",
-        "Regression",
-    ] = Field(..., description="The type of task that the model is being trained to perform.")
-=======
     task_type: Literal["Adversarial",
                 "Self-Supervised Classification",
                 "Semi-Supervised Classification",
@@ -219,7 +206,6 @@
                 "Regression"] = Field(
         ..., description="Details about the training task type used."
     )
->>>>>>> 929a66bf
 
 class TaskCharacterizationResponse(LLMResponse[TaskCharacterizationDetails]):
     pass
