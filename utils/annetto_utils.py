--- conflicted
+++ resolved
@@ -5,15 +5,10 @@
 import os
 from utils.constants import Constants as C
 
-from utils.constants import Constants as C
 
-<<<<<<< HEAD
-def load_annetto_ontology(release_type:str)->Ontology:
-=======
 def load_annetto_ontology(
     return_onto_from_path: str = None, return_onto_from_release: str = None
 ) -> Ontology:
->>>>>>> e0729b7a
     """
     Loads the Annetto ontology from the file system.
     Must choose a release type: "development", "test", "base", or "stable".
@@ -21,26 +16,12 @@
     :param: release_type: The type of release to load.
     :return: The Annett-o ontology object.
     """
-<<<<<<< HEAD
-=======
 
->>>>>>> e0729b7a
     releases = {
         "development": C.ONTOLOGY.DEV_ONTOLOGY_PATH,
         "test": C.ONTOLOGY.TEST_ONTOLOGY_PATH,
         "base": C.ONTOLOGY.BASE_ONTOLOGY_PATH,
         "stable": C.ONTOLOGY.STABLE_ONTOLOGY_PATH,
-<<<<<<< HEAD
-        "MID_DEMO": C.ONTOLOGY.MID_DEMO_ONTOLOGY_PATH
-    }
-
-    if release_type not in releases:
-        raise ValueError(f"Invalid release type: {release_type}. Must be one of {list(releases)}")
-
-    return get_ontology(releases[release_type]).load()
-
-def int_to_ordinal(n:int)->str:
-=======
         "MID_DEMO": C.ONTOLOGY.MID_DEMO_ONTOLOGY_PATH,
     }
     if return_onto_from_path and return_onto_from_release:
@@ -67,7 +48,6 @@
 
 
 def int_to_ordinal(n: int) -> str:
->>>>>>> e0729b7a
     """
     Convert an integer into its ordinal representation.
     For example: 1 -> "1st", 2 -> "2nd", 3 -> "3rd", 4 -> "4th", etc.
@@ -81,12 +61,8 @@
         suffix = {1: "st", 2: "nd", 3: "rd"}.get(n % 10, "th")
     return f"{n}{suffix}"
 
-<<<<<<< HEAD
-def split_camel_case(names:Union[list[str], str]) -> list[str]:
-=======
 
 def split_camel_case(names: Union[list[str], str]) -> list[str]:
->>>>>>> e0729b7a
     """
     Split camelCase strings or list of strings into separate words.
     Accounts for acronyms (e.g., "CNNModel" → "CNN Model").
@@ -148,13 +124,8 @@
 
 
 def fuzzy_match_class(
-<<<<<<< HEAD
-        instance_name: str, classes: List[ThingClass], threshold: int = 80
-    ) -> Optional[ThingClass]:
-=======
     instance_name: str, classes: List[ThingClass], threshold: int = 80
 ) -> Optional[ThingClass]:
->>>>>>> e0729b7a
     """
     Perform fuzzy matching to find the best match for an instance to a known class.
 
@@ -174,8 +145,6 @@
     )
 
     return class_name_map[match] if score >= threshold else None
-<<<<<<< HEAD
-=======
 
 
 def unformat_instance_name(instance_name: str) -> str:
@@ -200,7 +169,6 @@
     stripped_name = " ".join(word.capitalize() for word in stripped_name.split())
     return stripped_name
 
->>>>>>> e0729b7a
 
 if __name__ == "__main__":
     ontology = load_annetto_ontology("meow")