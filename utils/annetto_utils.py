from re import sub, fullmatch
from owlready2 import ThingClass, Ontology, get_ontology
from typing import List, Union, Optional
from rapidfuzz import process, fuzz

from utils.constants import Constants as C

def load_annetto_ontology(release_type:str)->Ontology:
    """
    Loads the Annetto ontology from the file system.
    Must choose a release type: "development", "test", "base", or "stable".

    :param: release_type: The type of release to load.
    :return: The Annett-o ontology object.
    """
    releases = {
        "development": C.ONTOLOGY.DEV_ONTOLOGY_PATH,
        "test": C.ONTOLOGY.TEST_ONTOLOGY_PATH,
        "base": C.ONTOLOGY.BASE_ONTOLOGY_PATH,
        "stable": C.ONTOLOGY.STABLE_ONTOLOGY_PATH,
        "MID_DEMO": C.ONTOLOGY.MID_DEMO_ONTOLOGY_PATH
    }

    if release_type not in releases:
        raise ValueError(f"Invalid release type: {release_type}. Must be one of {list(releases)}")

    return get_ontology(releases[release_type]).load()

def int_to_ordinal(n:int)->str:
    """
    Convert an integer into its ordinal representation.
    For example: 1 -> "1st", 2 -> "2nd", 3 -> "3rd", 4 -> "4th", etc.

    :param n: The integer to convert
    :return: The ordinal representation
    """
    if 10 <= n % 100 <= 20:
        suffix = 'th'
    else:
        suffix = {1: 'st', 2: 'nd', 3: 'rd'}.get(n % 10, 'th')
    return f"{n}{suffix}"

def split_camel_case(names:Union[list[str], str]) -> list[str]:
    """
    Split camelCase strings or list of strings into separate words.
    Accounts for acronyms (e.g., "CNNModel" → "CNN Model").

    :param names: A string or list of strings
    :return: A list of strings with the camelCase strings split into separate words
    """

    if isinstance(names, str):  # If a single string is passed, convert it into a list
        names = [names]

    split_names = []
    for name in names:
        if fullmatch(r'[A-Z]{2,}[a-z]*$', name):  # Skip all-uppercase acronyms like "RNRtop"
            split_names.append(name)
        else:
            # Split between lowercase-uppercase (e.g., "NoCoffee" → "No Coffee")
            name = sub(r'([a-z])([A-Z])', r'\1 \2', name)

            # Split when a sequence of uppercase letters is followed by a lowercase letter
            # (e.g., "CNNModel" → "CNN Model")
            name = sub(r'([A-Z]+)([A-Z][a-z])', r'\1 \2', name)

            split_names.append(name)

    return split_names

def thingclass_names_to_str(list_things:List[ThingClass]) -> List[str]:
    """
    Takes a list of ThingClass objects and returns a list of their names as strings.
    
    :param things: List of ThingClass objects
    :return: List of names as strings
    """
    return [thing.name for thing in list_things]

def comma_separate(strings:List[str]) -> str:
    """
    Takes a list of strings and returns a single comma-separated string.
    
    :param strings: List of strings
    :return: Comma-separated string
    """
    return ", ".join(strings)

def make_thing_classes_readable(things:List[ThingClass]) -> str:
    """
    Takes a list of ThingClass objects and returns a human-readable string with their names.
    
    :param things: List of ThingClass objects
    :return: Human-readable string
    """
    return comma_separate(split_camel_case(thingclass_names_to_str(things)))

def fuzzy_match_class(
        instance_name: str, classes: List[ThingClass], threshold: int = 80
    ) -> Optional[ThingClass]:
    """
    Perform fuzzy matching to find the best match for an instance to a known class.

    :param instance_name: The instance name.
    :param classes: A list of ThingClass objects to match with.
    :param threshold: The minimum score required for a match.
    :return: The best-matching ThingClass object or None if no good match is found.
    """
    if not instance_name or not classes:
        return None

    # Convert classes to a dictionary for lookup
    class_name_map = {cls.name: cls for cls in classes}

    match, score, _ = process.extractOne(
        instance_name, class_name_map.keys(), scorer=fuzz.ratio
    )

    return class_name_map[match] if score >= threshold else None

<<<<<<< HEAD
        return class_name_map[match] if score >= threshold else None
    
def _unhash_and_format_instance_name(self, instance_name: str) -> str:
        """
        Remove the ANN config hash prefix from the instance name and restore readability.

        This method extracts the actual instance name by stripping out the
        prefixed hash and replacing dashes with spaces.

        Example: Input: "abcd1234_convolutional-layer" Output: "Convolutional Layer"

        Args:
            instance_name (str): The unique instance name with the hash prefix.

        Returns:
            str: The original readable instance name.
        """
        parts = instance_name.split("_", 1)  # Split at the first underscore
        stripped_name = parts[-1]  # Extract the actual instance name (without hash)
        return stripped_name.replace("-", " ")  # Convert dashes back to spaces
=======
if __name__ == "__main__":
    ontology = load_annetto_ontology("meow")
>>>>>>> 1cb0ec8a
<|MERGE_RESOLUTION|>--- conflicted
+++ resolved
@@ -118,28 +118,5 @@
 
     return class_name_map[match] if score >= threshold else None
 
-<<<<<<< HEAD
-        return class_name_map[match] if score >= threshold else None
-    
-def _unhash_and_format_instance_name(self, instance_name: str) -> str:
-        """
-        Remove the ANN config hash prefix from the instance name and restore readability.
-
-        This method extracts the actual instance name by stripping out the
-        prefixed hash and replacing dashes with spaces.
-
-        Example: Input: "abcd1234_convolutional-layer" Output: "Convolutional Layer"
-
-        Args:
-            instance_name (str): The unique instance name with the hash prefix.
-
-        Returns:
-            str: The original readable instance name.
-        """
-        parts = instance_name.split("_", 1)  # Split at the first underscore
-        stripped_name = parts[-1]  # Extract the actual instance name (without hash)
-        return stripped_name.replace("-", " ")  # Convert dashes back to spaces
-=======
 if __name__ == "__main__":
-    ontology = load_annetto_ontology("meow")
->>>>>>> 1cb0ec8a
+    ontology = load_annetto_ontology("meow")