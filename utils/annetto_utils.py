--- conflicted
+++ resolved
@@ -1,10 +1,6 @@
 from re import sub, fullmatch
 from owlready2 import ThingClass
-<<<<<<< HEAD
-from typing import List, Union , Optional
-=======
 from typing import List, Union, Optional
->>>>>>> 1a47c809
 from rapidfuzz import process, fuzz
 
 
@@ -69,11 +65,7 @@
     return comma_separate(split_camel_case(thingclass_names_to_str(things)))
 
 def fuzzy_match_class(
-<<<<<<< HEAD
-        self, instance_name: str, classes: List[ThingClass], threshold: int = 80
-=======
         instance_name: str, classes: List[ThingClass], threshold: int = 80
->>>>>>> 1a47c809
     ) -> Optional[ThingClass]:
         """
         Perform fuzzy matching to find the best match for an instance to a known class.
