--- conflicted
+++ resolved
@@ -349,79 +349,10 @@
     """
     Dynamically creates a subclass in the ontology.
 
-<<<<<<< HEAD
-def find_instance_properties(instance, has_property=[], equals=[], found=[], visited=None):
-    '''
-    Finds all properties based on passed in has_properties
-    
-    Args:
-        instance (ThingClass): the class for which is an instance
-        has_property: the has properties we are looking for. This is typically edge properties
-        equals: a set of dictionary that define some comparison operations
-        found: a list of found elements associate to has_property
-        visisted: all nodes that have been visisted
-    '''
-    if visited is None:
-        visited = set()
-    if instance in visited:
-        return found
-    visited.add(instance)
-    for prop in instance.get_properties():
-        print('property',prop.name)
-
-        for value in prop[instance]:
-                
-            print('value',value,type(value))
-            print(equals)
-            for eq in equals:
-                if eq['type'] == 'name' and eq['value'] == prop.name:
-                    insert = {'type': type(value), 'value': value, 'name': prop.name} 
-                    if not insert in found:
-                        found.append(insert)
-                elif isinstance(value,Thing) and eq['type'] == 'name' and eq['value'] == value.name:
-                    insert = {'type': value.is_a[0].name, 'value': value.name, 'name': prop.name} 
-                    if not insert in found:
-                        found.append(insert)
-                if type(value) == int and eq['type'] == 'value'and eq['value'] > value and eq['op'] == 'less' and eq['name'] == prop.name:
-                    insert = {'type': 'int', 'value': value, 'name': prop.name}  
-                    if not insert in found:
-                        found.append(insert)
-                if type(value) == int and eq['type'] == 'value'and eq['value'] < value and eq['op'] == 'greater' and eq['name'] == prop.name:
-                    insert = {'type': 'int', 'value': value, 'name': prop.name}  
-                    if not insert in found:
-                        found.append(insert)
-                if type(value) == int and eq['type'] == 'value'and eq['value'] >= value and eq['op'] == 'leq' and eq['name'] == prop.name:
-                    found = {'type': 'int', 'value': value, 'name': prop.name} 
-                    if not insert in found:
-                        found.append(insert)
-                if type(value) == int and eq['type'] == 'value'and eq['value'] <= value and eq['op'] == 'geq' and eq['name'] == prop.name:
-                    insert = {'type': 'int', 'value': value, 'name': prop.name} 
-                    if not insert in found:
-                        found.append(insert)
-                if type(value) == int and eq['type'] == 'value'and eq['value'] == value and eq['op'] == 'equals' and eq['name'] == prop.name:
-                    insert = {'type': 'int', 'value': value, 'name': prop.name}
-                    if not insert in found:
-                        found.append(insert)
-            try: 
-                if isinstance(value, Thing): # TODO: this is super redudant and could probably be covered with the above...
-                    for has in has_property: 
-                        inserts = get_instance_property_values(instance,has)
-                        for insert in inserts:
-                            insert = {'type': insert.is_a[0].name, 'name': insert.name, 'found': True} 
-                            if not insert in found:
-                                found.append(insert)
-                    find_instance_properties(value, has_property=has_property, found=found,visited=visited,equals=equals)
-            except: 
-                print('broken')
-    return found
-
-def explore_instance(instance, depth=0, visited=None):
-=======
     :param ontology: The ontology in which to create the subclass.
     :param subclass_name: The name of the subclass.
     :param parent_class: The parent class for the subclass.
     :return: The newly created subclass or the existing one if it already exists.
->>>>>>> 1cb0ec8a
     """
     if not isinstance(subclass_name, str):
         raise TypeError(
@@ -492,22 +423,7 @@
     return instantiated_properties
 
 
-# def get_instantiated_property_values(instance: Thing, property:) -> list:
-#     pass
-def get_instance_property_values(instance: Thing, property_name: str) -> list:
-    """
-    Retrieves the values of a specified property for the given instance.
-
-    Args:
-        instance (Thing): The instance for which to retrieve property values.
-        property_name (str): The name of the property for which to retrieve values.
-
-    Returns:
-        list: A list of values set for the specified property.
-    """
-    return instance.__getattr__(property_name)
-
-def get_all_property_values_for_instance(instance: Thing) -> dict:
+def get_instantiated_property_values(instance: Thing) -> dict:
     """
     Retrieves a dictionary of instantiated properties and their values for the specified instance.
 
@@ -523,55 +439,6 @@
         property_values[prop.name] = instance.__getattr__(prop.name)
     return property_values
 
-<<<<<<< HEAD
-def get_object_properties_for_class(ontology: Ontology, cls: ThingClass):
-    """
-    Retrieves all object properties where the given class is in the domain.
-
-    Args:
-        cls (ThingClass): The class for which to find object properties.
-        ontology (Ontology): The ontology containing the properties.
-
-    Returns:
-        Set[ObjectPropertyClass]: A set of object properties with the class in their domain.
-    """
-    return {prop for prop in ontology.object_properties() if cls in prop.domain}
-    # return {prop for prop in ontology.properties() if cls in prop.domain}
-
-
-def print_instantiated_classes_and_properties(ontology: Ontology):
-    """
-    Prints all instantiated classes and their properties in the given ontology.
-
-    Args:
-        ontology (Ontology): The ontology to inspect.
-
-    """
-    print("Instantiated Classes and Properties:")
-    for instance in ontology.instances():
-        print(f"Instance: {instance.name}")
-        # Get the classes this instance belongs to
-        classes = instance.is_a
-        class_names = [cls.name for cls in classes if cls.name]
-        print(f"  Classes: {', '.join(class_names) if class_names else 'None'}")
-
-        # Get instantiated properties and their values
-        properties = instance.get_properties()
-        for prop in properties:
-            values = instance.__getattr__(prop.name)
-            if values:  # Only print properties that have values
-                if isinstance(values, list):
-                    values_str = ", ".join(str(v) for v in values)
-                else:
-                    values_str = str(values)
-                print(f"  Property: {prop.name}, Values: {values_str}")
-        print("-" * 40)
-
-
-# Create Instances
-
-=======
->>>>>>> 1cb0ec8a
 
 def create_cls_instance(
     ontology: Ontology, cls: ThingClass, instance_name: str, **properties
