from owlready2 import *
from typing import List, Union, Optional, Any, Type
import warnings
from builtins import TypeError

from utils.annetto_utils import load_annetto_ontology

""" 1) Class Functions """


def get_highest_subclass_ancestor(cls: ThingClass) -> ThingClass:
    """
    Finds the highest (most general) superclass for a given class,
    Skips any parent that is not of type ThingClass.

    :param: cls: A ThingClass instance from which to find the highest ancestor.
    :return: The ThingClass of the highest ancestor of cls, or cls itself if no higher ancestor is found.
    """
    if not isinstance(cls, ThingClass):
        raise TypeError(f"The provided class '{cls}' is not a ThingClass.")
    current = cls
    while True:
        # Get immediate superclasses excluding owl.Thing
        superclasses = []
        for parent in current.is_a:
            if not isinstance(parent, ThingClass):
                continue  # Skip if not a ThingClass

            if parent == owl.Thing:
                continue  # Skip owl.Thing

            superclasses.append(parent)

        if not superclasses:
            # No more valid parents to traverse
            return current

        # Move to the first valid superclass
        current = superclasses[0]


def get_class_parents(cls: ThingClass) -> List[ThingClass]:
    """
    Retrieves the direct 'is a' parent classes of a given ontology class.

    Note: No class in the ontology has more than one parent as of Feb 1 2025

    :param cls: The class for which to find direct parents.
    :return: A list of direct parent classes, excluding any restrictions.
    """
    if not isinstance(cls, ThingClass):
        raise TypeError(f"The provided class '{cls}' is not a ThingClass.")
    return [parent for parent in cls.is_a if isinstance(parent, ThingClass)]


def get_domain_class(
    ontology: Ontology, object_property: ObjectPropertyClass
) -> ThingClass:
    """
    Retrieves the domain class of a specified object property in an ontology.

    :param: ontology : The ontology object containing the property.
    :param: object_property : The name of the property whose domain class is to be retrieved.
    :returns: ThingClass: The domain class of the specified property if it exists, otherwise `None`.
    """
    if not isinstance(object_property, ObjectPropertyClass):
        raise TypeError(
            f"The provided property '{object_property}' is not an ObjectPropertyClass."
        )
    if not isinstance(ontology, Ontology):
        raise TypeError(f"The provided ontology '{ontology}' is not an Ontology.")
    # Get the domain class of the property
    domain_cls = object_property.domain
    if not domain_cls:
        print(f"Property '{object_property}' has no domain class.")
        return None
    return domain_cls


def get_onto_object_from_str(ontology: Ontology, class_name: str) -> ThingClass:
    """
    Retrieves a object from the ontology by its name.
    Can be used to retrieve classes, properties, etc.

    :param ontology: The ontology object.
    :param class_name: The name of the object to retrieve.
    :return: The object if found, otherwise None.
    """
    if not isinstance(class_name, str):
        raise TypeError(f"Class name '{class_name}' must be a string.")
    if not isinstance(ontology, Ontology):
        raise TypeError(f"Ontology '{ontology}' must be an Owlready2 Ontology.")

    cls = getattr(ontology, class_name, None)
    if cls:
        return cls
    else:
        print(f"Class '{class_name}' not found in the ontology.")
        return None


def is_subclass_of_class(cls: ThingClass, parent_cls: ThingClass) -> bool:
    """
    Determines whether a given class is a subclass of another class.

    :param: cls: The class to check.
    :param: parent_cls: The class to check against.
    :return: True if cls is a subclass of parent_cls, False otherwise.
    """
    if not isinstance(cls, ThingClass):
        raise TypeError(f"The provided class '{cls}' is not a ThingClass.")
    if not isinstance(parent_cls, ThingClass):
        raise TypeError(
            f"The provided parent class '{parent_cls}' is not a ThingClass."
        )
    return issubclass(cls, parent_cls)


def is_subclass_of_any(cls: ThingClass) -> bool:
    """
    Determines whether a given class is a subclass of any class in the ontology.

    :param: cls: The class to check.
    :returns: True if cls is a subclass of any other class, False otherwise.
    """
    if cls.is_a:
        return True
    return False


def get_object_properties_with_domain_and_range(
    ontology: Ontology,
    domain_class: Union[ThingClass, Thing],
    range_class: Union[ThingClass, Thing],
) -> Optional[ObjectPropertyClass]:
    """
    Returns the object properties in the ontology that have the specified domain and range classes.

    :param ontology: The ontology.
    :param domain_class: The domain class to match.
    :param range_class: The range class to match.
    :return: The object property if found, otherwise None.
    """
    if not isinstance(domain_class, ThingClass) and not isinstance(domain_class, Thing):
        raise TypeError(f"Invalid domain class type '{domain_class}'.")
    if not isinstance(range_class, ThingClass) and not isinstance(range_class, Thing):
        raise TypeError(f"Invalid range class type '{range_class}'.")
    if not isinstance(ontology, Ontology):
        raise TypeError(f"Invalid ontology '{ontology}'.")
    matching_property = None
    counter = 0
    # Iterate over all object properties in the ontology
    for obj_property in ontology.object_properties():
        # Get domain and range for the property
        domains = list(obj_property.domain)
        ranges = list(obj_property.range)

        # Check if the domain and range match the given classes
        if domain_class in domains and range_class in ranges:
            matching_property = obj_property
            counter += 1

    if counter > 1:
        raise ValueError(
            f"More than one object property found with domain ({domain_class}) and range classes ({range_class})."
        )

    return matching_property


def get_connected_classes(
    cls: Union[ThingClass, Thing], ontology: Ontology
) -> Optional[List[ThingClass]]:
    """
    Retrieves classes connected to the given class or instance via object properties.

    :param: cls: The class or instance for which to find connected classes.
    :param: ontology: The ontology containing the classes.
    :return: A list of connected classes, or None if no connections are found.
    """
    if not isinstance(cls, (Thing, ThingClass)):
        raise TypeError(f"Invalid class or instance type for '{cls}'.")
    if not isinstance(ontology, Ontology):
        raise TypeError(f"Invalid ontology type for '{cls}'.")

    connected_classes = set()

    if isinstance(cls, ThingClass):
        # For ThingClass, use the domain of object properties
        object_properties = [
            prop for prop in ontology.object_properties() if cls in prop.domain
        ]
        for prop in object_properties:
            for range_cls in prop.range:
                if range_cls != cls and isinstance(range_cls, ThingClass):
                    connected_classes.add(range_cls)
        return list(connected_classes) if connected_classes else None

    elif isinstance(cls, Thing):
        for prop in cls.get_properties():
            if isinstance(prop, ObjectPropertyClass):  # Ensure it's an object property
                values = cls.__getattr__(prop.name)
                if isinstance(values, list):
                    for value in values:
                        if isinstance(value, Thing):
                            print(value)
                            connected_classes.add(value)
                elif isinstance(values, Thing):
                    print(values)
                    connected_classes.add(values)

        return list(connected_classes) if connected_classes else None


def get_immediate_subclasses(
    cls: Union[ThingClass, Thing],
) -> Optional[List[ThingClass]]:
    """
    Retrieves all direct subclasses of a given class.

    :param: cls: The class for which to find it's subclasses.
    :return: A list of subclasses to the given class if any, else return None.
    """
    if not isinstance(cls, (Thing, ThingClass)):
        raise TypeError(f"Invalid class type '{cls}'.")

    return list(cls.subclasses()) if cls.subclasses() else None


def get_all_subclasses(
    cls: Union[ThingClass, Thing], visited=None
) -> Optional[List[ThingClass]]:
    """
    Recursively retrieves all unique subclasses of a given class.

    :param: cls: The class for which to find its subclasses.
    :return: A list of all subclasses of the given class, including nested ones, if any, else, return None.
    """
    if not isinstance(cls, (Thing, ThingClass)):
        raise TypeError(f"Invalid class type '{cls}'.")

    if visited is None:  # initial
        visited = set()
    if cls in visited:  # if node has been visited, skip
        return []
    visited.add(cls)  # mark as visited

    subclasses = set(get_immediate_subclasses(cls))

    if not subclasses:
        return []

    for subclass in list(subclasses):
        subclasses.update(
            get_all_subclasses(subclass, visited)
        )  # find all subclasses thru RECURSION

    else:
        return list(subclasses)


def get_class_data_properties(
    ontology: Ontology, cls: Union[ThingClass, Thing]
) -> Optional[List[DataPropertyClass]]:
    """
    Retrieves all data properties in the given ontology that have the specified class as their domain.

    :param: ontology: The ontology containing the properties.
    :param: cls: The class for which to find properties with this domain.
    :return: A list of data properties that have the specified class as their domain if any, else return None.
    """
    if not isinstance(cls, (Thing, ThingClass)):
        raise TypeError(f"Invalid class type '{cls}'.")
    if not isinstance(ontology, Ontology):
        raise TypeError(f"Invalid ontology type '{ontology}'.")
    return [prop if cls in prop.domain else None for prop in ontology.data_properties()]
    # return [prop for prop in ontology.data_properties() if cls in prop.domain]


def get_class_object_properties(
    ontology: Ontology, cls: Union[ThingClass, Thing]
) -> Optional[List[ObjectPropertyClass]]:
    """
    Retrieves all object properties in the given ontology that have the specified class as their domain.

    :param: ontology: The ontology containing the properties.
    :param: cls: The class for which to find properties with this domain.
    :return: A list of object properties that have the specified class as their domain if any, else None.
    """
    if not isinstance(cls, (Thing, ThingClass)):
        raise TypeError(f"Invalid class type '{cls}'.")
    if not isinstance(ontology, Ontology):
        raise TypeError(f"Invalid ontology type '{ontology}'.")
    return [
        prop if cls in prop.domain else None for prop in ontology.object_properties()
    ]
    # return [prop for prop in ontology.object_properties() if cls in prop.domain]


def get_class_restrictions(
    cls: Union[ThingClass, Thing],
) -> Optional[List[Restriction]]:
    """
    Retrieves all restrictions (including cardinality restrictions) applied to a specified class.

    :param: cls: The class for which to retrieve restrictions.
    :return: A list of restrictions applied to the class.
    """
    if not isinstance(cls, (Thing, ThingClass)):
        raise TypeError(f"Invalid class type '{cls}'.")
    return [
        restriction if isinstance(restriction, Restriction) else None
        for restriction in cls.is_a
    ]
    # return [restriction for restriction in cls.is_a if isinstance(restriction, Restriction)]


def create_class(
<<<<<<< HEAD
    ontology: Ontology, class_name: str, base_class: ThingClass = None
) -> ThingClass:
    """
    Dynamically creates a class in the ontology if it does not already exist.

    Args:
        ontology (Ontology): The ontology in which to create the class.
        class_name (str): The name of the class to create.
        base_class (ThingClass, optional): The base class for the new class. Defaults to None, which uses Thing.

    Returns:
        ThingClass: The newly created class or the existing class if it already exists.
    """
    # Check if the class already exists

    ontology_classes:List[ThingClass] = list_owl_classes(ontology)
    if class_name in ontology_classes:
        warnings.warn(f"Class '{class_name}' already exists, continuing.")
        return class_name

        # Set base class to Thing if no base_class is provided
        if base_class is None:
            base_class = ontology.Thing 

    # Dynamically create the new class using `type()`
    new_class = type(class_name, (base_class,), {"namespace": ontology})
    setattr(
        ontology, class_name, new_class
    )  # Add the new class to the ontology's namespace
    return new_class


def create_subclass(
=======
>>>>>>> 929a66bf
    ontology: Ontology, class_name: str, base_class: ThingClass
) -> ThingClass:
    """
    Dynamically creates a class in the ontology while ensuring name uniqueness.

    :param ontology: The ontology in which to create the class.
    :param class_name: The desired name of the class.
    :param base_class: The base class for the new class.
    :return: The newly created class or the existing class if it already exists.
    """
    if not isinstance(class_name, str):
        raise TypeError(f"Class name '{class_name}' must be a string.", exec_info=True)
    if not isinstance(ontology, Ontology):
        raise TypeError(f"Ontology '{ontology}' must be an Ontology.", exec_info=True)
    if not isinstance(base_class, ThingClass):
        raise TypeError(
            f"Base class '{base_class}' must be a ThingClass.", exec_info=True
        )

    # Check if a class or property with the same name already exists
    existing_entity = getattr(ontology, class_name, None)

    if existing_entity:
        if isinstance(existing_entity, ThingClass):
            warnings.warn(f"Class '{class_name}' already exists, reusing it.")
            return existing_entity
        else:
            # If an entity of a different type exists, rename the new class
            new_class_name = f"{class_name}_c"
            warnings.warn(
                f"Name conflict: '{class_name}' exists as a different type. Renaming to '{new_class_name}'."
            )
            class_name = new_class_name

    # Dynamically create the new class
    new_class = type(class_name, (base_class,), {"namespace": ontology})

    return new_class


def create_subclass(
    ontology: Ontology, subclass_name: str, parent_class: ThingClass
) -> ThingClass:
    """
    Dynamically creates a subclass in the ontology.

    :param ontology: The ontology in which to create the subclass.
    :param subclass_name: The name of the subclass.
    :param parent_class: The parent class for the subclass.
    :return: The newly created subclass or the existing one if it already exists.
    """
    if not isinstance(subclass_name, str):
        raise TypeError(
            f"Subclass name '{subclass_name}' must be a string.", exec_info=True
        )
    if not isinstance(parent_class, ThingClass):
        raise TypeError(
            f"Parent class '{parent_class}' must be ThingClass.",
            exec_info=True,
        )
    if not isinstance(ontology, Ontology):
        raise TypeError(f"Ontology '{ontology}' must be an Ontology.", exec_info=True)

    # Check if the class already exists
    existing_class = getattr(ontology, subclass_name, None)

    if existing_class:
        if issubclass(existing_class, parent_class):
            warnings.warn(f"Subclass '{subclass_name}' already exists, reusing it.")
            return existing_class
        else:
            new_subclass_name = f"{subclass_name}_sub"
            warnings.warn(
                f"Name conflict: '{subclass_name}' exists but is not a subclass. Renaming to '{new_subclass_name}'."
            )
            subclass_name = new_subclass_name

    # Create the new subclass
    new_subclass = type(subclass_name, (parent_class,), {"namespace": ontology})

    return new_subclass


""" 2) Instance Functions """


def get_class_instances(cls: ThingClass) -> Optional[List[Thing]]:
    """
    Retrieves all instances of the provided class.

    :param: cls: The class for which to retrieve its instances.
    :return: A list of instances of the specified class if any, else None.
    """
    if not isinstance(cls, ThingClass):
        raise TypeError(
            f"The provided class '{cls}' is not a ThingClass.", exec_info=True
        )
    return cls.instances() if cls.instances() else None


def get_instantiated_properties(instance: Thing) -> List[Property]:
    """
    Retrieves all properties that have been set (instantiated) on the specified instance.

    :param: instance: The instance for which to retrieve instantiated properties.
    :return: A list of properties that have been set on the instance.
    """
    if not isinstance(instance, Thing):
        raise TypeError(
            f"The provided instance '{instance}' is not a Thing.", exec_info=True
        )
    instantiated_properties = []
    for prop in instance.get_properties():
        if instance.__getattr__(
            prop.name
        ):  # Check if the property has a non-empty value
            instantiated_properties.append(prop)
    return instantiated_properties


def get_instantiated_property_values(instance: Thing) -> dict:
    """
    Retrieves a dictionary of instantiated properties and their values for the specified instance.

    :param: instance: The instance for which to retrieve property values.
    :return: A dictionary where keys are property names and values are the values set for each property.
    """
    if not isinstance(instance, Thing):
        raise TypeError(
            f"The provided instance '{instance}' is not a Thing.", exec_info=True
        )
    property_values = {}
    for prop in get_instantiated_properties(instance):
        property_values[prop.name] = instance.__getattr__(prop.name)
    return property_values


def create_cls_instance(
    ontology: Ontology, cls: ThingClass, instance_name: str, **properties
) -> Thing:
    """
    Creates an instance of a given class.

    :param cls: The class to instantiate.
    :param instance_name: Name of the new instance.
    :param properties: (Optional) Additional properties to set (as keyword arguments).
    :return: The created instance.
    """
    if not isinstance(instance_name, str):
<<<<<<< HEAD
        raise ValueError("The instance name must be a string.")
    if not isinstance(onto_class, ThingClass):
        raise ValueError(f"The provided class {onto_class} is not a valid ThingClass.")
=======
        raise TypeError("The instance name must be a string.")
    if not isinstance(cls, ThingClass):
        raise TypeError(f"The provided class {cls} is not a valid ThingClass.")

    # Check if the class already exists
    existing_class = getattr(ontology, instance_name, None)

    if existing_class:
        if existing_class in cls.instances():
            warnings.warn(f"Instance '{instance_name}' already exists, reusing it.")
            return existing_class
        else:
            new_instance_name = f"{instance_name}_inst"
            warnings.warn(
                f"Name conflict: '{instance_name}' exists but is not an instance of {cls}. Renaming to '{new_instance_name}'."
            )
            instance_name = new_instance_name
>>>>>>> 929a66bf

    # Create instance with name
    instance = cls(instance_name, namespace=ontology)

    # Assert that the instance is of the correct class
    if not isinstance(instance, cls):
        raise TypeError(
            f"Failed to create instance '{instance_name}' of class '{cls}'."
        )
    if not isinstance(instance, Thing):
        raise TypeError(f"Failed to create instance '{instance_name}' of type Thing.")

    # Assign additional properties if provided
    # TODO: Not sure if this is the correct way to set properties
<<<<<<< HEAD
    try:
        for key, value in properties.items():
            if hasattr(instance, key):
                setattr(instance, key, value)
            else:
                print(f"Warning: {onto_class.name} has no property '{key}'")

    except Exception as e:
        print(f"Error setting properties for {onto_class.name}: {e}")
=======
    if properties:
        try:
            for key, value in properties.items():
                if hasattr(instance, key):
                    setattr(instance, key, value)
                else:
                    print(f"Warning: {cls.name} has no property '{key}'")

        except Exception as e:
            print(f"Error setting properties for {cls.name}: {e}")
>>>>>>> 929a66bf

    return instance # return instantiated class


def get_instance_class(instance: Thing) -> ThingClass:
<<<<<<< HEAD
    if not isinstance(instance, Thing):
        raise ValueError(f"The provided instance '{instance}' is not a valid Thing.")
=======
    """
    Retrieves the ThingClass of a given instance.

    :param instance: The instance for which to retrieve the class.
    :return: The class of the instance.
    """
    if not isinstance(instance, Thing):
        raise TypeError(
            f"The provided instance '{instance}' is not a valid Thing.", exec_info=True
        )
>>>>>>> 929a66bf
    return type(instance)


def assign_object_property_relationship(
<<<<<<< HEAD
    domain: Thing, range: Thing, object_property: ObjectPropertyClass
=======
    domain: Union[ThingClass, Thing],
    range: Union[ThingClass, Thing],
    object_property: ObjectPropertyClass,
>>>>>>> 929a66bf
):
    """
    Connect two classes via a specified ObjectPropertyClass.

    :param domain: The Thing instance representing the domain.
    :param range: The Thing instance representing the range.
<<<<<<< HEAD
    :param object_property: The ObjectProperty to connect the instances.
=======
    :param object_property: The ObjectPropertyClass to connect the instances.
>>>>>>> 929a66bf
    """
    # Check if domain and ranges are instances of Thing
<<<<<<< HEAD
    if not isinstance(domain, Thing):
        raise TypeError(f"The 'domain' argument '{domain}' must be an instance of Thing.")
    if not isinstance(range, Thing):
        raise TypeError(f"The 'ranges' argument '{range}' must be of type Thing.")
    if not isinstance(object_property, ObjectPropertyClass):
        raise TypeError(
            f"The 'object_property' argument '{object_property}' must of type ObjectProperty."
        )
    # Connect the two Thing instances
    object_property[domain].append(range)
=======
    if not isinstance(domain, (Thing, ThingClass)):
        raise TypeError(
            f"The 'domain' argument '{domain}' '{type(domain)} must be an instance of Thing or ThingClass."
        )
    if not isinstance(range, (Thing, ThingClass)):
        raise TypeError(
            f"The 'range' argument '{domain}' must be an instance of Thing or ThingClass."
        )
    if not isinstance(object_property, ObjectPropertyClass):
        raise TypeError(
            f"The 'object_property' argument '{object_property}' '{type(object_property)}' must of type ObjectPropertyClass."
        )
    # Connect the two Thing instances
    try:
        object_property[domain].append(range)
    except Exception as e:
        raise ValueError(
            f"Failed to assign object property {object_property} from {domain} to {range} (perhaps because it is functional?): {e}"
        )

    # Check if the connection was successful
    related_objects = list(object_property[domain])
    if range not in related_objects:
>>>>>>> 929a66bf

        raise ValueError(
            f"Verification failed: {range} not found in {object_property}[{domain}]. Current values: {related_objects}"
        )
    
def is_functional_property(property: DataPropertyClass) -> bool:
    """
    Determines if a given property is functional.
    :param property: The DataPropertyClass to check.
    :return: True if the property is functional, False otherwise.
    """
    return isinstance(property, FunctionalProperty)

def link_data_property_to_instance(
    instance: Thing, data_property: DataPropertyClass, value: Any
):
    """
    Links a data property to a Thing instance with a specified value.

    :param instance: The Thing instance to link the data property to.
    :param data_property: The DataPropertyClass to link to the instance.
    :param value: The value to set for the data property.
    """
    # Check if instance is an instance of Thing
    if not isinstance(instance, Thing):
        raise TypeError("The 'instance' argument must be an instance of Thing.")
    # Check if data_property is a valid DataPropertyClass
    if not isinstance(data_property, DataPropertyClass):
        raise TypeError(
            "The 'data_property' argument must be an instance of DataPropertyClass."
        )
    # setattr(instance, data_property.name, value)
    setattr(instance, data_property.name, [value] if not isinstance(value, list) else value)

    # # Verify the value was set correctly
    # if value not in getattr(instance, data_property.name, []):
    #     raise ValueError(
    #         f"Failed to set data property '{data_property.name}' to '{value}' for instance '{instance}'."
    #     )
    
    if is_functional_property(data_property):
        # Assign the value directly for functional properties
        setattr(instance, data_property.name, value)
    else:
        # Assign the value as a list for non-functional properties
        setattr(instance, data_property.name, [value] if not isinstance(value, list) else value)
    # # Set the data property value for the instance
    # instance.data_property = [value]

    # # Check if the value was set successfully
    # if not instance.data_property == value:
    #     raise ValueError(
    #         f"Failed to set data property '{data_property}' to '{value}' for instance '{instance}'."
    #     )


def create_class_data_property(
    ontology: Ontology,
    property_name: str,
    domain_class: Union[ThingClass, Thing],
    range_type,
    functional=False,
) -> DataPropertyClass:
    """
    Dynamically creates a DataProperty for a class.
    Must still assign the value of the property to an instance of the domain class.
    A functional property is one where each individual has at most one value for the property.

    :param ontology: The ontology
    :param property_name: Name of the DataProperty to be created
    :param domain_class: Class that serves as the domain
    :param range_type: Data type (int, float, str, bool) of the property
    :param functional: Boolean flag to set the property as functional
    :return: Created DataProperty class
    """
    if hasattr(ontology, property_name): # need new logic to check if property exits for the given domain class
        print(f"Property '{property_name}' already exists in the ontology. Error or unexepcted behavior may occur.")
    valid_range_types = {int, float, str, bool}
    if range_type not in valid_range_types:
        raise ValueError(
            f"Invalid range_type: {range_type}. Must be one of {valid_range_types}"
        )

    if functional:
        NewDataProperty = type(
            property_name,
            (DataProperty, FunctionalProperty),
            {"namespace": ontology, "domain": [domain_class], "range": [range_type]},
        )
    else:
        NewDataProperty = type(
            property_name,
            (DataProperty,),
            {"namespace": ontology, "domain": [domain_class], "range": [range_type]},
        )

    return NewDataProperty

def create_class_object_property(
    ontology: Ontology,
    property_name: str,
    domain_class: Union[ThingClass, Thing],
    range_class: Union[ThingClass, Thing],
) -> Type[ObjectProperty]:
    """
    Dynamically creates an ObjectProperty for a class.
    Must still assign the value of the property to an instance of the domain class.

    A functional ObjectProperty means each subject can be linked to at most one object via the property.

    :param ontology: The ontology
    :param property_name: Name of the ObjectProperty to be created
    :param domain_class: Class that serves as the domain
    :param range_class: Class that serves as the range
    :return: Created ObjectProperty class
    """

    # if functional:
    NewObjectProperty = type(
        property_name,
        (ObjectProperty, FunctionalProperty),
        {
            "namespace": ontology,
            "domain": [domain_class],
            "range": [range_class],
        },
    )
    # else:
    #     NewObjectProperty = type(
    #         property_name,
    #         (ObjectProperty,),
    #         {
    #             "namespace": ontology,
    #             "domain": [domain_class],
    #             "range": [range_class],
    #         },
    #     )

    return NewObjectProperty

def is_functional_property_for(domain: Union[ThingClass, Thing], property_: Union[ObjectPropertyClass, DataPropertyClass]) -> bool:
    """
    Check if an ObjectProperty or DataProperty is functional for a given domain instance or class.

    :param domain: The domain (Thing or ThingClass) to check against.
    :param property_: The property (ObjectProperty or DataProperty) to inspect.
    :return: True if functional, False otherwise.
    """
    if not isinstance(domain, (Thing, ThingClass)):
        raise TypeError(f"'domain' must be a Thing or ThingClass, got {type(domain)}")

    if not isinstance(property_, (ObjectPropertyClass, DataPropertyClass)):
        raise TypeError(f"'property_' must be an ObjectPropertyClass or DataPropertyClass, got {type(property_)}")

    # Check whether the property is functional at the ontology level
    if issubclass(property_, FunctionalProperty):
        return True

    # In Owlready2, a property can also be declared functional per domain-class via .is_functional_for
    try:
        return property_.is_functional_for(domain)
    except AttributeError:
        return False



def list_owl_classes(onto: Ontology) -> List[ThingClass]:
    # Return list of all classes in ontology
    return [cls for cls in onto.classes()]


def list_owl_object_properties(onto: Ontology) -> List[ObjectPropertyClass]:
    # return all object properties of the ontology
    return [prop for prop in onto.object_properties()]
<<<<<<< HEAD
=======


def list_owl_data_properties(onto: Ontology) -> List[DataPropertyClass]:
    # return all data properties of the ontology
    return [prop for prop in onto.data_properties()]
>>>>>>> 929a66bf

def list_owl_data_properties(onto: Ontology) -> List[DataPropertyClass]:
    # return all data properties of the ontology
    return [prop for prop in onto.data_properties()]
    

if __name__ == "__main__":

    ontology = load_annetto_ontology("test")

    list_owl_props = list_owl_data_properties(ontology)
    print()


<<<<<<< HEAD
=======
    # with ontology:
    #     p3 = create_class(ontology, "Person", base_class=ontology.Network)
    #     p2 = create_class(ontology, "Person2", base_class=ontology.TaskCharacterization)
    #     p4 = create_subclass(ontology, "Person", p2)
    #     print(p3, p2, p4)

>>>>>>> 929a66bf
    # instance1 = create_cls_instance(ontology.Network, "Conv Network")
    # instance2 = create_cls_instance(ontology.CostFunction, "Class1")

    # classes = ontology.CostFunction.is_a
    # print(classes)

    # classes = assign_object_property_relationship(ontology, instance1, instance2)<|MERGE_RESOLUTION|>--- conflicted
+++ resolved
@@ -316,42 +316,6 @@
 
 
 def create_class(
-<<<<<<< HEAD
-    ontology: Ontology, class_name: str, base_class: ThingClass = None
-) -> ThingClass:
-    """
-    Dynamically creates a class in the ontology if it does not already exist.
-
-    Args:
-        ontology (Ontology): The ontology in which to create the class.
-        class_name (str): The name of the class to create.
-        base_class (ThingClass, optional): The base class for the new class. Defaults to None, which uses Thing.
-
-    Returns:
-        ThingClass: The newly created class or the existing class if it already exists.
-    """
-    # Check if the class already exists
-
-    ontology_classes:List[ThingClass] = list_owl_classes(ontology)
-    if class_name in ontology_classes:
-        warnings.warn(f"Class '{class_name}' already exists, continuing.")
-        return class_name
-
-        # Set base class to Thing if no base_class is provided
-        if base_class is None:
-            base_class = ontology.Thing 
-
-    # Dynamically create the new class using `type()`
-    new_class = type(class_name, (base_class,), {"namespace": ontology})
-    setattr(
-        ontology, class_name, new_class
-    )  # Add the new class to the ontology's namespace
-    return new_class
-
-
-def create_subclass(
-=======
->>>>>>> 929a66bf
     ontology: Ontology, class_name: str, base_class: ThingClass
 ) -> ThingClass:
     """
@@ -501,11 +465,6 @@
     :return: The created instance.
     """
     if not isinstance(instance_name, str):
-<<<<<<< HEAD
-        raise ValueError("The instance name must be a string.")
-    if not isinstance(onto_class, ThingClass):
-        raise ValueError(f"The provided class {onto_class} is not a valid ThingClass.")
-=======
         raise TypeError("The instance name must be a string.")
     if not isinstance(cls, ThingClass):
         raise TypeError(f"The provided class {cls} is not a valid ThingClass.")
@@ -523,7 +482,6 @@
                 f"Name conflict: '{instance_name}' exists but is not an instance of {cls}. Renaming to '{new_instance_name}'."
             )
             instance_name = new_instance_name
->>>>>>> 929a66bf
 
     # Create instance with name
     instance = cls(instance_name, namespace=ontology)
@@ -538,17 +496,6 @@
 
     # Assign additional properties if provided
     # TODO: Not sure if this is the correct way to set properties
-<<<<<<< HEAD
-    try:
-        for key, value in properties.items():
-            if hasattr(instance, key):
-                setattr(instance, key, value)
-            else:
-                print(f"Warning: {onto_class.name} has no property '{key}'")
-
-    except Exception as e:
-        print(f"Error setting properties for {onto_class.name}: {e}")
-=======
     if properties:
         try:
             for key, value in properties.items():
@@ -559,16 +506,11 @@
 
         except Exception as e:
             print(f"Error setting properties for {cls.name}: {e}")
->>>>>>> 929a66bf
-
-    return instance # return instantiated class
+
+    return instance
 
 
 def get_instance_class(instance: Thing) -> ThingClass:
-<<<<<<< HEAD
-    if not isinstance(instance, Thing):
-        raise ValueError(f"The provided instance '{instance}' is not a valid Thing.")
-=======
     """
     Retrieves the ThingClass of a given instance.
 
@@ -579,43 +521,22 @@
         raise TypeError(
             f"The provided instance '{instance}' is not a valid Thing.", exec_info=True
         )
->>>>>>> 929a66bf
     return type(instance)
 
 
 def assign_object_property_relationship(
-<<<<<<< HEAD
-    domain: Thing, range: Thing, object_property: ObjectPropertyClass
-=======
     domain: Union[ThingClass, Thing],
     range: Union[ThingClass, Thing],
     object_property: ObjectPropertyClass,
->>>>>>> 929a66bf
 ):
     """
     Connect two classes via a specified ObjectPropertyClass.
 
     :param domain: The Thing instance representing the domain.
     :param range: The Thing instance representing the range.
-<<<<<<< HEAD
-    :param object_property: The ObjectProperty to connect the instances.
-=======
     :param object_property: The ObjectPropertyClass to connect the instances.
->>>>>>> 929a66bf
     """
     # Check if domain and ranges are instances of Thing
-<<<<<<< HEAD
-    if not isinstance(domain, Thing):
-        raise TypeError(f"The 'domain' argument '{domain}' must be an instance of Thing.")
-    if not isinstance(range, Thing):
-        raise TypeError(f"The 'ranges' argument '{range}' must be of type Thing.")
-    if not isinstance(object_property, ObjectPropertyClass):
-        raise TypeError(
-            f"The 'object_property' argument '{object_property}' must of type ObjectProperty."
-        )
-    # Connect the two Thing instances
-    object_property[domain].append(range)
-=======
     if not isinstance(domain, (Thing, ThingClass)):
         raise TypeError(
             f"The 'domain' argument '{domain}' '{type(domain)} must be an instance of Thing or ThingClass."
@@ -639,7 +560,6 @@
     # Check if the connection was successful
     related_objects = list(object_property[domain])
     if range not in related_objects:
->>>>>>> 929a66bf
 
         raise ValueError(
             f"Verification failed: {range} not found in {object_property}[{domain}]. Current values: {related_objects}"
@@ -814,19 +734,12 @@
 def list_owl_object_properties(onto: Ontology) -> List[ObjectPropertyClass]:
     # return all object properties of the ontology
     return [prop for prop in onto.object_properties()]
-<<<<<<< HEAD
-=======
 
 
 def list_owl_data_properties(onto: Ontology) -> List[DataPropertyClass]:
     # return all data properties of the ontology
     return [prop for prop in onto.data_properties()]
->>>>>>> 929a66bf
-
-def list_owl_data_properties(onto: Ontology) -> List[DataPropertyClass]:
-    # return all data properties of the ontology
-    return [prop for prop in onto.data_properties()]
-    
+
 
 if __name__ == "__main__":
 
@@ -836,15 +749,12 @@
     print()
 
 
-<<<<<<< HEAD
-=======
     # with ontology:
     #     p3 = create_class(ontology, "Person", base_class=ontology.Network)
     #     p2 = create_class(ontology, "Person2", base_class=ontology.TaskCharacterization)
     #     p4 = create_subclass(ontology, "Person", p2)
     #     print(p3, p2, p4)
 
->>>>>>> 929a66bf
     # instance1 = create_cls_instance(ontology.Network, "Conv Network")
     # instance2 = create_cls_instance(ontology.CostFunction, "Class1")
 
