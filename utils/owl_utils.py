from owlready2 import *
from typing import List, Union, Optional, Any
import warnings
<<<<<<< HEAD
from builtins import TypeError

from utils.annetto_utils import load_annetto_ontology
=======
from typing import Optional, Union, List
>>>>>>> c1a98ae0

def load_ontology(ontology_path):
    onto = get_ontology(ontology_path).load()
    """with onto:
        '''class hasLayer(ObjectProperty):
            domain = [onto.Network]
            range = [onto.Layer]

        class isLayerOf(ObjectProperty):
            domain = [onto.Layer]
            range = [onto.Network]
            inverse_property = hasLayer
        class hasNetwork(ObjectProperty):
            domain = [onto.ANNConfiguration]
            range = [onto.Network]
        class isAnnConfigOf(ObjectProperty):
            domain = [onto.Network]
            range = [onto.ANNConfiguration]
            inverse_property = hasNetwork'''
        existing_props = {prop.name for prop in onto.object_properties()}
        for prop in onto.object_properties():
            # Check if the property name starts with "has" and has no inverse yet
            if prop.name.startswith("has") and not prop.inverse_property:
                base = prop.name[3:]  # Strip 'has' prefix

                # Create name for inverse: e.g., hasLayer -> isLayerOf
                inverse_name = f"is{base}Of"
                # Avoid name collisions
                if inverse_name not in existing_props:
                    # Define the inverse property
                    inverse = types.new_class(inverse_name, (ObjectProperty,))
                    inverse.inverse_property = prop
                    prop.inverse_property = inverse

                    print(f"Created inverse: {prop.name} ↔ {inverse_name}")
                else:
                    print(f"Skipped {prop.name}, {inverse_name} already exists")
        # Or you can define the inverse the other way around
        #hasLayer.inverse_property = isLayerOf"""
    return onto

""" 1) Class Functions """


def get_highest_subclass_ancestor(cls: ThingClass) -> ThingClass:
    """
    Finds the highest (most general) superclass for a given class,
    Skips any parent that is not of type ThingClass.

    :param: cls: A ThingClass instance from which to find the highest ancestor.
    :return: The ThingClass of the highest ancestor of cls, or cls itself if no higher ancestor is found.
    """
    if not isinstance(cls, ThingClass):
        raise TypeError(f"The provided class '{cls}' is not a ThingClass.")
    current = cls
    while True:
        # Get immediate superclasses excluding owl.Thing
        superclasses = []
        for parent in current.is_a:
            if not isinstance(parent, ThingClass):
                continue  # Skip if not a ThingClass

            if parent == owl.Thing:
                continue  # Skip owl.Thing

            superclasses.append(parent)

        if not superclasses:
            # No more valid parents to traverse
            return current

        # Move to the first valid superclass
        current = superclasses[0]


def get_class_parents(cls: ThingClass) -> List[ThingClass]:
    """
    Retrieves the direct 'is a' parent classes of a given ontology class.

    Note: No class in the ontology has more than one parent as of Feb 1 2025

    :param cls: The class for which to find direct parents.
    :return: A list of direct parent classes, excluding any restrictions.
    """
    if not isinstance(cls, ThingClass):
        raise TypeError(f"The provided class '{cls}' is not a ThingClass.")
    return [parent for parent in cls.is_a if isinstance(parent, ThingClass)]


def get_domain_class(
    ontology: Ontology, object_property: ObjectPropertyClass
) -> ThingClass:
    """
    Retrieves the domain class of a specified object property in an ontology.

    :param: ontology : The ontology object containing the property.
    :param: object_property : The name of the property whose domain class is to be retrieved.
    :returns: ThingClass: The domain class of the specified property if it exists, otherwise `None`.
    """
    if not isinstance(object_property, ObjectPropertyClass):
        raise TypeError(
            f"The provided property '{object_property}' is not an ObjectPropertyClass."
        )
    if not isinstance(ontology, Ontology):
        raise TypeError(f"The provided ontology '{ontology}' is not an Ontology.")
    # Get the domain class of the property
    domain_cls = object_property.domain
    if not domain_cls:
        print(f"Property '{object_property}' has no domain class.")
        return None
    return domain_cls


def get_onto_object_from_str(ontology: Ontology, class_name: str) -> ThingClass:
    """
    Retrieves a object from the ontology by its name.
    Can be used to retrieve classes, properties, etc.

    :param ontology: The ontology object.
    :param class_name: The name of the object to retrieve.
    :return: The object if found, otherwise None.
    """
    if not isinstance(class_name, str):
        raise TypeError(f"Class name '{class_name}' must be a string.")
    if not isinstance(ontology, Ontology):
        raise TypeError(f"Ontology '{ontology}' must be an Owlready2 Ontology.")

    cls = getattr(ontology, class_name, None)
    if cls:
        return cls
    else:
        print(f"Class '{class_name}' not found in the ontology.")
        return None


def is_subclass_of_class(cls: ThingClass, parent_cls: ThingClass) -> bool:
    """
    Determines whether a given class is a subclass of another class.

    :param: cls: The class to check.
    :param: parent_cls: The class to check against.
    :return: True if cls is a subclass of parent_cls, False otherwise.
    """
    if not isinstance(cls, ThingClass):
        raise TypeError(f"The provided class '{cls}' is not a ThingClass.")
    if not isinstance(parent_cls, ThingClass):
        raise TypeError(
            f"The provided parent class '{parent_cls}' is not a ThingClass."
        )
    return issubclass(cls, parent_cls)


def is_subclass_of_any(cls: ThingClass) -> bool:
    """
    Determines whether a given class is a subclass of any class in the ontology.

    :param: cls: The class to check.
    :returns: True if cls is a subclass of any other class, False otherwise.
    """
    if cls.is_a:
        return True
    return False


def get_object_properties_with_domain_and_range(
    ontology: Ontology,
    domain_class: Union[ThingClass, Thing],
    range_class: Union[ThingClass, Thing],
) -> Optional[ObjectPropertyClass]:
    """
    Returns the object properties in the ontology that have the specified domain and range classes.

    :param ontology: The ontology.
    :param domain_class: The domain class to match.
    :param range_class: The range class to match.
    :return: The object property if found, otherwise None.
    """
    if not isinstance(domain_class, ThingClass) and not isinstance(domain_class, Thing):
        raise TypeError(f"Invalid domain class type '{domain_class}'.")
    if not isinstance(range_class, ThingClass) and not isinstance(range_class, Thing):
        raise TypeError(f"Invalid range class type '{range_class}'.")
    if not isinstance(ontology, Ontology):
        raise TypeError(f"Invalid ontology '{ontology}'.")
    matching_property = None
    counter = 0
    # Iterate over all object properties in the ontology
    for obj_property in ontology.object_properties():
        # Get domain and range for the property
        domains = list(obj_property.domain)
        ranges = list(obj_property.range)

        # Check if the domain and range match the given classes
        if domain_class in domains and range_class in ranges:
            matching_property = obj_property
            counter += 1

    if counter > 1:
        raise ValueError(
            f"More than one object property found with domain ({domain_class}) and range classes ({range_class})."
        )

    return matching_property


def get_connected_classes(
    cls: Union[ThingClass, Thing], ontology: Ontology
) -> Optional[List[ThingClass]]:
    """
    Retrieves classes connected to the given class via object properties.

    :param: cls: The class for which to find connected classes.
    :param: ontology: The ontology containing the classes.
    :return: A list of connected classes, or None if no connections are found.
    """
    if not isinstance(cls, (Thing, ThingClass)):
        raise TypeError(f"Invalid class type '{cls}'.")
    if not isinstance(ontology, Ontology):
        raise TypeError(f"Invalid ontology type '{ontology}'.")
    connected_classes = set()
    object_properties = [
        prop for prop in ontology.object_properties() if cls in prop.domain
    ]

    for prop in object_properties:
        for range_cls in prop.range:
            # Skip if the range is the same as cls
            if range_cls == cls:
                continue
            if isinstance(range_cls, ThingClass):
                connected_classes.add(range_cls)
    connected_classes = list(connected_classes)

    return connected_classes if connected_classes != [] else None


def get_immediate_subclasses(
    cls: Union[ThingClass, Thing],
) -> Optional[List[ThingClass]]:
    """
    Retrieves all direct subclasses of a given class.

    :param: cls: The class for which to find it's subclasses.
    :return: A list of subclasses to the given class if any, else return None.
    """
    if not isinstance(cls, (Thing, ThingClass)):
        raise TypeError(f"Invalid class type '{cls}'.")

    return list(cls.subclasses()) if cls.subclasses() else None

<<<<<<< HEAD

def get_all_subclasses(
    cls: Union[ThingClass, Thing], visited=None
) -> Optional[List[ThingClass]]:
    """
    Recursively retrieves all unique subclasses of a given class.

    :param: cls: The class for which to find its subclasses.
    :return: A list of all subclasses of the given class, including nested ones, if any, else, return None.
    """
    if not isinstance(cls, (Thing, ThingClass)):
        raise TypeError(f"Invalid class type '{cls}'.")
=======
#################################################################
"""
Modifications to get_all_subclasses
- Issue: circular recursion, max depth reached upon function call
- Remedy: set tracking visited nodes, do not visit same node twice
- Original code commented out below
"""
#################################################################
def get_all_subclasses(cls: ThingClass , visited=None) -> List[ThingClass]:
    """
    # Recursively retrieves all unique subclasses of a given class.

    # Args:
    #     cls (ThingClass): The class for which to find its subclasses.
    #     visited: Set of visited nodes

    # Returns:
    #     List[ThingClass]: A list of all subclasses of the given class, including nested ones.
    # """

    if visited is None: #initial
        visited = set()

    if cls in visited: # if node has been visited, skip
        return []

    visited.add(cls)  # mark as visited
    subclasses = set(get_immediate_subclasses(cls))

    for subclass in list(subclasses): 
        subclasses.update(get_all_subclasses(subclass, visited)) # find all subclasses thru RECURSION

    return list(subclasses)
    
    # subclasses = set(get_immediate_subclasses(cls))  # Get direct subclasses
    # for subclass in subclasses.copy():  # Iterate over a copy to modify safely
    #     subclasses.update(get_all_subclasses(subclass))  # Recursively get nested subclasses
    # return list(subclasses)
>>>>>>> c1a98ae0

    if visited is None:  # initial
        visited = set()
    if cls in visited:  # if node has been visited, skip
        return []
    visited.add(cls)  # mark as visited

    subclasses = set(get_immediate_subclasses(cls))

    if not subclasses:
        return []

    for subclass in list(subclasses):
        subclasses.update(
            get_all_subclasses(subclass, visited)
        )  # find all subclasses thru RECURSION

    else:
        return list(subclasses)


def get_class_data_properties(
    ontology: Ontology, cls: Union[ThingClass, Thing]
) -> Optional[List[DataPropertyClass]]:
    """
    Retrieves all data properties in the given ontology that have the specified class as their domain.

    :param: ontology: The ontology containing the properties.
    :param: cls: The class for which to find properties with this domain.
    :return: A list of data properties that have the specified class as their domain if any, else return None.
    """
    if not isinstance(cls, (Thing, ThingClass)):
        raise TypeError(f"Invalid class type '{cls}'.")
    if not isinstance(ontology, Ontology):
        raise TypeError(f"Invalid ontology type '{ontology}'.")
    return [prop if cls in prop.domain else None for prop in ontology.data_properties()]
    # return [prop for prop in ontology.data_properties() if cls in prop.domain]


def get_class_object_properties(
    ontology: Ontology, cls: Union[ThingClass, Thing]
) -> Optional[List[ObjectPropertyClass]]:
    """
    Retrieves all object properties in the given ontology that have the specified class as their domain.

    :param: ontology: The ontology containing the properties.
    :param: cls: The class for which to find properties with this domain.
    :return: A list of object properties that have the specified class as their domain if any, else None.
    """
    if not isinstance(cls, (Thing, ThingClass)):
        raise TypeError(f"Invalid class type '{cls}'.")
    if not isinstance(ontology, Ontology):
        raise TypeError(f"Invalid ontology type '{ontology}'.")
    return [
        prop if cls in prop.domain else None for prop in ontology.object_properties()
    ]
    # return [prop for prop in ontology.object_properties() if cls in prop.domain]


def get_class_restrictions(
    cls: Union[ThingClass, Thing],
) -> Optional[List[Restriction]]:
    """
    Retrieves all restrictions (including cardinality restrictions) applied to a specified class.

    :param: cls: The class for which to retrieve restrictions.
    :return: A list of restrictions applied to the class.
    """
    if not isinstance(cls, (Thing, ThingClass)):
        raise TypeError(f"Invalid class type '{cls}'.")
    return [
        restriction if isinstance(restriction, Restriction) else None
        for restriction in cls.is_a
    ]
    # return [restriction for restriction in cls.is_a if isinstance(restriction, Restriction)]


def create_class(
<<<<<<< HEAD
=======
    ontology: Ontology, class_name: str, base_class: ThingClass = None
) -> ThingClass:
    """
    Dynamically creates a class in the ontology if it does not already exist.

    Args:
        ontology (Ontology): The ontology in which to create the class.
        class_name (str): The name of the class to create.
        base_class (ThingClass, optional): The base class for the new class. Defaults to None, which uses Thing.

    Returns:
        ThingClass: The newly created class or the existing class if it already exists.
    """
    try:
        # Check if the class already exists
        ontology_classes:List[ThingClass] = list_owl_classes(ontology)
        existing_class = next((cls for cls in ontology_classes if cls.name == class_name), None)
        if existing_class:
            warnings.warn(f"Class {class_name} already exists.")
            return existing_class

        # Set base class to Thing if no base_class is provided
        if base_class is None:
            base_class = ontology.Thing 

        # Dynamically create the new class using `type()`
        new_class = type(class_name, (base_class,), {"namespace": ontology})
        setattr(ontology, class_name, new_class)  # Add the new class to the ontology's namespace
        # print(f"Class '{class_name}' created with base '{base_class.__name__}'.")
        return new_class
    except Exception as e:
        raise e


def create_subclass(
>>>>>>> c1a98ae0
    ontology: Ontology, class_name: str, base_class: ThingClass
) -> ThingClass:
    """
    Dynamically creates a class in the ontology while ensuring name uniqueness.

    :param ontology: The ontology in which to create the class.
    :param class_name: The desired name of the class.
    :param base_class: The base class for the new class.
    :return: The newly created class or the existing class if it already exists.
    """
<<<<<<< HEAD
    if not isinstance(class_name, str):
        raise TypeError(f"Class name '{class_name}' must be a string.", exec_info=True)
    if not isinstance(ontology, Ontology):
        raise TypeError(f"Ontology '{ontology}' must be an Ontology.", exec_info=True)
    if not isinstance(base_class, ThingClass):
        raise TypeError(
            f"Base class '{base_class}' must be a ThingClass.", exec_info=True
        )
=======
    # Enforce base_class
    if base_class is None:
        warnings.warn(f"No base class defined for subclass '{class_name}'.")
        return None

    # Create class with base_class
    return create_class(ontology=ontology, class_name=class_name, base_class=base_class)
>>>>>>> c1a98ae0

    # Check if a class or property with the same name already exists
    existing_entity = getattr(ontology, class_name, None)

    if existing_entity:
        if isinstance(existing_entity, ThingClass):
            warnings.warn(f"Class '{class_name}' already exists, reusing it.")
            return existing_entity
        else:
            # If an entity of a different type exists, rename the new class
            new_class_name = f"{class_name}_c"
            warnings.warn(
                f"Name conflict: '{class_name}' exists as a different type. Renaming to '{new_class_name}'."
            )
            class_name = new_class_name

    # Dynamically create the new class
    new_class = type(class_name, (base_class,), {"namespace": ontology})

    return new_class


def create_subclass(
    ontology: Ontology, subclass_name: str, parent_class: ThingClass
) -> ThingClass:
    """
    Dynamically creates a subclass in the ontology.

    :param ontology: The ontology in which to create the subclass.
    :param subclass_name: The name of the subclass.
    :param parent_class: The parent class for the subclass.
    :return: The newly created subclass or the existing one if it already exists.
    """
    if not isinstance(subclass_name, str):
        raise TypeError(
            f"Subclass name '{subclass_name}' must be a string.", exec_info=True
        )
    if not isinstance(parent_class, ThingClass):
        raise TypeError(
            f"Parent class '{parent_class}' must be ThingClass.",
            exec_info=True,
        )
    if not isinstance(ontology, Ontology):
        raise TypeError(f"Ontology '{ontology}' must be an Ontology.", exec_info=True)

    # Check if the class already exists
    existing_class = getattr(ontology, subclass_name, None)

    if existing_class:
        if issubclass(existing_class, parent_class):
            warnings.warn(f"Subclass '{subclass_name}' already exists, reusing it.")
            return existing_class
        else:
            new_subclass_name = f"{subclass_name}_sub"
            warnings.warn(
                f"Name conflict: '{subclass_name}' exists but is not a subclass. Renaming to '{new_subclass_name}'."
            )
            subclass_name = new_subclass_name

    # Create the new subclass
    new_subclass = type(subclass_name, (parent_class,), {"namespace": ontology})

    return new_subclass


""" 2) Instance Functions """


def get_class_instances(cls: ThingClass) -> Optional[List[Thing]]:
    """
    Retrieves all instances of the provided class.

    :param: cls: The class for which to retrieve its instances.
    :return: A list of instances of the specified class if any, else None.
    """
    if not isinstance(cls, ThingClass):
        raise TypeError(
            f"The provided class '{cls}' is not a ThingClass.", exec_info=True
        )
    return cls.instances() if cls.instances() else None


def get_instantiated_properties(instance: Thing) -> List[Property]:
    """
    Retrieves all properties that have been set (instantiated) on the specified instance.

    :param: instance: The instance for which to retrieve instantiated properties.
    :return: A list of properties that have been set on the instance.
    """
    if not isinstance(instance, Thing):
        raise TypeError(
            f"The provided instance '{instance}' is not a Thing.", exec_info=True
        )
    instantiated_properties = []
    for prop in instance.get_properties():
        if instance.__getattr__(
            prop.name
        ):  # Check if the property has a non-empty value
            instantiated_properties.append(prop)
    return instantiated_properties


def get_instantiated_property_values(instance: Thing) -> dict:
    """
    Retrieves a dictionary of instantiated properties and their values for the specified instance.

    :param: instance: The instance for which to retrieve property values.
    :return: A dictionary where keys are property names and values are the values set for each property.
    """
    if not isinstance(instance, Thing):
        raise TypeError(
            f"The provided instance '{instance}' is not a Thing.", exec_info=True
        )
    property_values = {}
    for prop in get_instantiated_properties(instance):
        property_values[prop.name] = instance.__getattr__(prop.name)
    return property_values


def create_cls_instance(
    ontology: Ontology, cls: ThingClass, instance_name: str, **properties
) -> Thing:
    """
    Creates an instance of a given class.

    :param cls: The class to instantiate.
    :param instance_name: Name of the new instance.
    :param properties: (Optional) Additional properties to set (as keyword arguments).
    :return: The created instance.
    """
<<<<<<< HEAD
    if not isinstance(instance_name, str):
        raise TypeError("The instance name must be a string.")
    if not isinstance(cls, ThingClass):
        raise TypeError(f"The provided class {cls} is not a valid ThingClass.")

    # Check if the class already exists
    existing_class = getattr(ontology, instance_name, None)

    if existing_class:
        if existing_class in cls.instances():
            warnings.warn(f"Instance '{instance_name}' already exists, reusing it.")
            return existing_class
        else:
            new_instance_name = f"{instance_name}_inst"
            warnings.warn(
                f"Name conflict: '{instance_name}' exists but is not an instance of {cls}. Renaming to '{new_instance_name}'."
            )
            instance_name = new_instance_name
=======
    # if not issubclass(onto_class, Thing):
    #     raise ValueError("The provided class must be a subclass of owlready2.Thing")
    
    if not instance_name:
        print(f"Warning: {onto_class} can't be instantiated without a name.")
        return
>>>>>>> c1a98ae0

    # Create instance with name
    instance = cls(instance_name, namespace=ontology)

    # Assert that the instance is of the correct class
    if not isinstance(instance, cls):
        raise TypeError(
            f"Failed to create instance '{instance_name}' of class '{cls}'."
        )
    if not isinstance(instance, Thing):
        raise TypeError(f"Failed to create instance '{instance_name}' of type Thing.")

    # Assign additional properties if provided
    # TODO: Not sure if this is the correct way to set properties
    if properties:
        try:
            for key, value in properties.items():
                if hasattr(instance, key):
                    setattr(instance, key, value)
                else:
                    print(f"Warning: {cls.name} has no property '{key}'")

        except Exception as e:
            print(f"Error setting properties for {cls.name}: {e}")

    return instance


def get_instance_class(instance: Thing) -> ThingClass:
    """
    Retrieves the ThingClass of a given instance.

    :param instance: The instance for which to retrieve the class.
    :return: The class of the instance.
    """
    if not isinstance(instance, Thing):
        raise TypeError(
            f"The provided instance '{instance}' is not a valid Thing.", exec_info=True
        )
    return type(instance)


def assign_object_property_relationship(
    domain: Union[ThingClass, Thing],
    range: Union[ThingClass, Thing],
    object_property: ObjectPropertyClass,
):
    """
    Connect two classes via a specified ObjectPropertyClass.

    :param domain: The Thing instance representing the domain.
    :param range: The Thing instance representing the range.
    :param object_property: The ObjectPropertyClass to connect the instances.
    """
    # Check if domain and ranges are instances of Thing
    if not isinstance(domain, (Thing, ThingClass)):
        raise TypeError(
            f"The 'domain' argument '{domain}' '{type(domain)} must be an instance of Thing or ThingClass."
        )
    if not isinstance(range, (Thing, ThingClass)):
        raise TypeError(
            f"The 'range' argument '{domain}' must be an instance of Thing or ThingClass."
        )
    if not isinstance(object_property, ObjectPropertyClass):
        raise TypeError(
            f"The 'object_property' argument '{object_property}' '{type(object_property)}' must of type ObjectPropertyClass."
        )
    # Connect the two Thing instances
    object_property[domain].append(range)

    # Check if the connection was successful
    if not range in object_property[domain]:
        raise ValueError(
            f"Failed to connect {domain} to {range} via {object_property}",
            exec_info=True,
        )


def link_data_property_to_instance(
    instance: Thing, data_property: DataPropertyClass, value: Any
):
    """
    Links a data property to a Thing instance with a specified value.

    :param instance: The Thing instance to link the data property to.
    :param data_property: The DataPropertyClass to link to the instance.
    :param value: The value to set for the data property.
    """
    # Check if instance is an instance of Thing
    if not isinstance(instance, Thing):
        raise TypeError("The 'instance' argument must be an instance of Thing.")
    # Check if data_property is a valid DataPropertyClass
    if not isinstance(data_property, DataPropertyClass):
        raise TypeError(
            "The 'data_property' argument must be an instance of DataPropertyClass."
        )
    # Set the data property value for the instance
    instance.data_property = [value]

    # Check if the value was set successfully
    if not instance.data_property == value:
        raise ValueError(
            f"Failed to set data property '{data_property}' to '{value}' for instance '{instance}'."
        )
    #


def create_class_data_property(
    ontology: Ontology,
    property_name: str,
    domain_class: Union[ThingClass, Thing],
    range_type,
    functional=False,
) -> DataPropertyClass:
    """
    Dynamically creates a DataProperty for a class.
    Must still assign the value of the property to an instance of the domain class.
    A functional property is one where each individual has at most one value for the property.

    :param ontology: The ontology
    :param property_name: Name of the DataProperty to be created
    :param domain_class: Class that serves as the domain
    :param range_type: Data type (int, float, str, bool) of the property
    :param functional: Boolean flag to set the property as functional
    :return: Created DataProperty class
    """
    valid_range_types = {int, float, str, bool}
    if range_type not in valid_range_types:
        raise ValueError(
            f"Invalid range_type: {range_type}. Must be one of {valid_range_types}"
        )

    if functional:
        NewDataProperty = type(
            property_name,
            (DataProperty, FunctionalProperty),
            {"namespace": ontology, "domain": [domain_class], "range": [range_type]},
        )
    else:
        NewDataProperty = type(
            property_name,
            (DataProperty,),
            {"namespace": ontology, "domain": [domain_class], "range": [range_type]},
        )

    return NewDataProperty


<<<<<<< HEAD
def list_owl_classes(onto: Ontology) -> List[ThingClass]:
    # Return list of all classes in ontology
=======
def list_owl_classes(onto: Ontology):
>>>>>>> c1a98ae0
    return [cls for cls in onto.classes()]


def list_owl_object_properties(onto: Ontology) -> List[ObjectPropertyClass]:
    # return all object properties of the ontology
    return [prop for prop in onto.object_properties()]


def list_owl_data_properties(onto: Ontology) -> List[DataPropertyClass]:
    # return all data properties of the ontology
    return [prop for prop in onto.data_properties()]


if __name__ == "__main__":

    ontology = load_annetto_ontology("test")

    with ontology:
        p3 = create_class(ontology, "Person", base_class=ontology.Network)
        p2 = create_class(ontology, "Person2", base_class=ontology.TaskCharacterization)
        p4 = create_subclass(ontology, "Person", p2)
        print(p3, p2, p4)

    # instance1 = create_cls_instance(ontology.Network, "Conv Network")
    # instance2 = create_cls_instance(ontology.CostFunction, "Class1")

    # classes = ontology.CostFunction.is_a
    # print(classes)

    # classes = assign_object_property_relationship(ontology, instance1, instance2)<|MERGE_RESOLUTION|>--- conflicted
+++ resolved
@@ -1,53 +1,11 @@
 from owlready2 import *
-from typing import List, Union, Optional, Any
+from typing import List
 import warnings
-<<<<<<< HEAD
-from builtins import TypeError
-
-from utils.annetto_utils import load_annetto_ontology
-=======
 from typing import Optional, Union, List
->>>>>>> c1a98ae0
 
 def load_ontology(ontology_path):
-    onto = get_ontology(ontology_path).load()
-    """with onto:
-        '''class hasLayer(ObjectProperty):
-            domain = [onto.Network]
-            range = [onto.Layer]
-
-        class isLayerOf(ObjectProperty):
-            domain = [onto.Layer]
-            range = [onto.Network]
-            inverse_property = hasLayer
-        class hasNetwork(ObjectProperty):
-            domain = [onto.ANNConfiguration]
-            range = [onto.Network]
-        class isAnnConfigOf(ObjectProperty):
-            domain = [onto.Network]
-            range = [onto.ANNConfiguration]
-            inverse_property = hasNetwork'''
-        existing_props = {prop.name for prop in onto.object_properties()}
-        for prop in onto.object_properties():
-            # Check if the property name starts with "has" and has no inverse yet
-            if prop.name.startswith("has") and not prop.inverse_property:
-                base = prop.name[3:]  # Strip 'has' prefix
-
-                # Create name for inverse: e.g., hasLayer -> isLayerOf
-                inverse_name = f"is{base}Of"
-                # Avoid name collisions
-                if inverse_name not in existing_props:
-                    # Define the inverse property
-                    inverse = types.new_class(inverse_name, (ObjectProperty,))
-                    inverse.inverse_property = prop
-                    prop.inverse_property = inverse
-
-                    print(f"Created inverse: {prop.name} ↔ {inverse_name}")
-                else:
-                    print(f"Skipped {prop.name}, {inverse_name} already exists")
-        # Or you can define the inverse the other way around
-        #hasLayer.inverse_property = isLayerOf"""
-    return onto
+    return get_ontology(ontology_path).load()
+
 
 """ 1) Class Functions """
 
@@ -57,11 +15,13 @@
     Finds the highest (most general) superclass for a given class,
     Skips any parent that is not of type ThingClass.
 
-    :param: cls: A ThingClass instance from which to find the highest ancestor.
-    :return: The ThingClass of the highest ancestor of cls, or cls itself if no higher ancestor is found.
-    """
-    if not isinstance(cls, ThingClass):
-        raise TypeError(f"The provided class '{cls}' is not a ThingClass.")
+    Args:
+        cls: A ThingClass instance from which to find the highest ancestor.
+
+    Returns:
+        The ThingClass of the highest ancestor of cls, or cls itself
+        if no higher ancestor is found.
+    """
     current = cls
     while True:
         # Get immediate superclasses excluding owl.Thing
@@ -83,59 +43,50 @@
         current = superclasses[0]
 
 
-def get_class_parents(cls: ThingClass) -> List[ThingClass]:
+def get_class_parents(cls: ThingClass) -> list:
     """
     Retrieves the direct 'is a' parent classes of a given ontology class.
 
     Note: No class in the ontology has more than one parent as of Feb 1 2025
 
-    :param cls: The class for which to find direct parents.
+    :param cls: The ontology class (ThingClass) for which to find direct parents.
     :return: A list of direct parent classes, excluding any restrictions.
     """
-    if not isinstance(cls, ThingClass):
-        raise TypeError(f"The provided class '{cls}' is not a ThingClass.")
     return [parent for parent in cls.is_a if isinstance(parent, ThingClass)]
 
 
-def get_domain_class(
-    ontology: Ontology, object_property: ObjectPropertyClass
-) -> ThingClass:
-    """
-    Retrieves the domain class of a specified object property in an ontology.
-
-    :param: ontology : The ontology object containing the property.
-    :param: object_property : The name of the property whose domain class is to be retrieved.
-    :returns: ThingClass: The domain class of the specified property if it exists, otherwise `None`.
-    """
-    if not isinstance(object_property, ObjectPropertyClass):
-        raise TypeError(
-            f"The provided property '{object_property}' is not an ObjectPropertyClass."
-        )
-    if not isinstance(ontology, Ontology):
-        raise TypeError(f"The provided ontology '{ontology}' is not an Ontology.")
+def get_domain_class(ontology: Ontology, property_name: str) -> ThingClass:
+    """
+    Retrieves a class's object property domain class for a given class in an ontology.
+    """
+
+    # Find the property in the ontology
+    prop = getattr(ontology, property_name, None)
+    if not prop:
+        print(f"Property '{property_name}' not found in the ontology.")
+        return None
+
     # Get the domain class of the property
-    domain_cls = object_property.domain
+    domain_cls = prop.domain
     if not domain_cls:
-        print(f"Property '{object_property}' has no domain class.")
+        print(f"Property '{property_name}' has no domain class.")
         return None
+
     return domain_cls
 
 
-def get_onto_object_from_str(ontology: Ontology, class_name: str) -> ThingClass:
-    """
-    Retrieves a object from the ontology by its name.
-    Can be used to retrieve classes, properties, etc.
-
-    :param ontology: The ontology object.
-    :param class_name: The name of the object to retrieve.
-    :return: The object if found, otherwise None.
-    """
-    if not isinstance(class_name, str):
-        raise TypeError(f"Class name '{class_name}' must be a string.")
-    if not isinstance(ontology, Ontology):
-        raise TypeError(f"Ontology '{ontology}' must be an Owlready2 Ontology.")
-
-    cls = getattr(ontology, class_name, None)
+def get_class_by_name(onto, class_name):
+    """
+    Retrieves a class object from an ontology by its name.
+
+    Args:
+        onto: The ontology object.
+        class_name (str): The name of the class to retrieve.
+
+    Returns:
+        The class object if found, or None if not found.
+    """
+    cls = getattr(onto, class_name, None)
     if cls:
         return cls
     else:
@@ -143,56 +94,54 @@
         return None
 
 
-def is_subclass_of_class(cls: ThingClass, parent_cls: ThingClass) -> bool:
+def is_subclass_of_class(cls, parent_cls):
     """
     Determines whether a given class is a subclass of another class.
 
-    :param: cls: The class to check.
-    :param: parent_cls: The class to check against.
-    :return: True if cls is a subclass of parent_cls, False otherwise.
-    """
-    if not isinstance(cls, ThingClass):
-        raise TypeError(f"The provided class '{cls}' is not a ThingClass.")
-    if not isinstance(parent_cls, ThingClass):
-        raise TypeError(
-            f"The provided parent class '{parent_cls}' is not a ThingClass."
-        )
+    Args:
+        cls: The class to check.
+        parent_cls: The class to check against.
+
+    Returns:
+        bool: True if cls is a subclass of parent_cls, False otherwise.
+    """
     return issubclass(cls, parent_cls)
 
 
-def is_subclass_of_any(cls: ThingClass) -> bool:
+def is_subclass_of_any(ontology, cls):
     """
     Determines whether a given class is a subclass of any class in the ontology.
 
-    :param: cls: The class to check.
-    :returns: True if cls is a subclass of any other class, False otherwise.
-    """
+    Args:
+        ontology: The ontology containing the classes.
+        cls: The class to check.
+
+    Returns:
+        bool: True if cls is a subclass of any other class, False otherwise.
+    """
+
     if cls.is_a:
         return True
     return False
 
 
-def get_object_properties_with_domain_and_range(
-    ontology: Ontology,
-    domain_class: Union[ThingClass, Thing],
-    range_class: Union[ThingClass, Thing],
-) -> Optional[ObjectPropertyClass]:
-    """
-    Returns the object properties in the ontology that have the specified domain and range classes.
-
-    :param ontology: The ontology.
+def get_base_class(onto: Ontology):
+    return onto.ANNConfiguration
+
+
+def get_object_properties_with_domain_and_range(ontology, domain_class, range_class):
+    """
+    Returns a list of object properties in the ontology that have the specified domain and range classes.
+
+    :param ontology: The loaded Owlready2 ontology.
     :param domain_class: The domain class to match.
     :param range_class: The range class to match.
-    :return: The object property if found, otherwise None.
-    """
-    if not isinstance(domain_class, ThingClass) and not isinstance(domain_class, Thing):
-        raise TypeError(f"Invalid domain class type '{domain_class}'.")
-    if not isinstance(range_class, ThingClass) and not isinstance(range_class, Thing):
-        raise TypeError(f"Invalid range class type '{range_class}'.")
-    if not isinstance(ontology, Ontology):
-        raise TypeError(f"Invalid ontology '{ontology}'.")
+    :return: A list of matching object properties.
+    """
     matching_property = None
+
     counter = 0
+
     # Iterate over all object properties in the ontology
     for obj_property in ontology.object_properties():
         # Get domain and range for the property
@@ -213,19 +162,11 @@
 
 
 def get_connected_classes(
-    cls: Union[ThingClass, Thing], ontology: Ontology
-) -> Optional[List[ThingClass]]:
+    cls: ThingClass, ontology, return_object_properties: bool = False
+):
     """
     Retrieves classes connected to the given class via object properties.
-
-    :param: cls: The class for which to find connected classes.
-    :param: ontology: The ontology containing the classes.
-    :return: A list of connected classes, or None if no connections are found.
-    """
-    if not isinstance(cls, (Thing, ThingClass)):
-        raise TypeError(f"Invalid class type '{cls}'.")
-    if not isinstance(ontology, Ontology):
-        raise TypeError(f"Invalid ontology type '{ontology}'.")
+    """
     connected_classes = set()
     object_properties = [
         prop for prop in ontology.object_properties() if cls in prop.domain
@@ -243,34 +184,19 @@
     return connected_classes if connected_classes != [] else None
 
 
-def get_immediate_subclasses(
-    cls: Union[ThingClass, Thing],
-) -> Optional[List[ThingClass]]:
+def get_immediate_subclasses(cls: ThingClass) -> List[ThingClass]:
     """
     Retrieves all direct subclasses of a given class.
 
-    :param: cls: The class for which to find it's subclasses.
-    :return: A list of subclasses to the given class if any, else return None.
-    """
-    if not isinstance(cls, (Thing, ThingClass)):
-        raise TypeError(f"Invalid class type '{cls}'.")
-
-    return list(cls.subclasses()) if cls.subclasses() else None
-
-<<<<<<< HEAD
-
-def get_all_subclasses(
-    cls: Union[ThingClass, Thing], visited=None
-) -> Optional[List[ThingClass]]:
-    """
-    Recursively retrieves all unique subclasses of a given class.
-
-    :param: cls: The class for which to find its subclasses.
-    :return: A list of all subclasses of the given class, including nested ones, if any, else, return None.
-    """
-    if not isinstance(cls, (Thing, ThingClass)):
-        raise TypeError(f"Invalid class type '{cls}'.")
-=======
+    Args:
+        cls (ThingClass): The class for which to find it's subclasses.
+
+    Returns:
+        List[ThingClass]: A list of subclasses to the given class.
+    """
+    return list(cls.subclasses())
+
+
 #################################################################
 """
 Modifications to get_all_subclasses
@@ -309,87 +235,98 @@
     # for subclass in subclasses.copy():  # Iterate over a copy to modify safely
     #     subclasses.update(get_all_subclasses(subclass))  # Recursively get nested subclasses
     # return list(subclasses)
->>>>>>> c1a98ae0
-
-    if visited is None:  # initial
-        visited = set()
-    if cls in visited:  # if node has been visited, skip
-        return []
-    visited.add(cls)  # mark as visited
-
-    subclasses = set(get_immediate_subclasses(cls))
-
-    if not subclasses:
-        return []
-
-    for subclass in list(subclasses):
-        subclasses.update(
-            get_all_subclasses(subclass, visited)
-        )  # find all subclasses thru RECURSION
-
-    else:
-        return list(subclasses)
+
+
+def get_class_properties(ontology: Ontology, onto_class: ThingClass) -> List[Property]:
+    """
+    Retrieves all properties in the given ontology that have the specified class as their domain.
+
+    Args:
+        ontology (Ontology): The ontology containing the properties.
+        onto_class (ThingClass): The class for which to find properties with this domain.
+
+    Returns:
+        List[Property]: A list of properties that have the specified class as their domain.
+    """
+    return [prop for prop in ontology.properties() if onto_class in prop.domain]
 
 
 def get_class_data_properties(
-    ontology: Ontology, cls: Union[ThingClass, Thing]
-) -> Optional[List[DataPropertyClass]]:
+    ontology: Ontology, onto_class: ThingClass
+) -> List[Property]:
     """
     Retrieves all data properties in the given ontology that have the specified class as their domain.
 
-    :param: ontology: The ontology containing the properties.
-    :param: cls: The class for which to find properties with this domain.
-    :return: A list of data properties that have the specified class as their domain if any, else return None.
-    """
-    if not isinstance(cls, (Thing, ThingClass)):
-        raise TypeError(f"Invalid class type '{cls}'.")
-    if not isinstance(ontology, Ontology):
-        raise TypeError(f"Invalid ontology type '{ontology}'.")
-    return [prop if cls in prop.domain else None for prop in ontology.data_properties()]
-    # return [prop for prop in ontology.data_properties() if cls in prop.domain]
+    Args:
+        ontology (Ontology): The ontology containing the properties.
+        onto_class (ThingClass): The class for which to find properties with this domain.
+
+    Returns:
+        List[Property]: A list of data properties that have the specified class as their domain.
+    """
+    return [prop for prop in ontology.data_properties() if onto_class in prop.domain]
 
 
 def get_class_object_properties(
-    ontology: Ontology, cls: Union[ThingClass, Thing]
-) -> Optional[List[ObjectPropertyClass]]:
+    ontology: Ontology, onto_class: ThingClass
+) -> List[Property]:
     """
     Retrieves all object properties in the given ontology that have the specified class as their domain.
 
-    :param: ontology: The ontology containing the properties.
-    :param: cls: The class for which to find properties with this domain.
-    :return: A list of object properties that have the specified class as their domain if any, else None.
-    """
-    if not isinstance(cls, (Thing, ThingClass)):
-        raise TypeError(f"Invalid class type '{cls}'.")
-    if not isinstance(ontology, Ontology):
-        raise TypeError(f"Invalid ontology type '{ontology}'.")
+    Args:
+        ontology (Ontology): The ontology containing the properties.
+        onto_class (ThingClass): The class for which to find properties with this domain.
+
+    Returns:
+        List[Property]: A list of object properties that have the specified class as their domain.
+    """
+    return [prop for prop in ontology.object_properties() if onto_class in prop.domain]
+
+
+def get_property_range_type(property: Property) -> str:
+    """
+    Determines if the range of a property is atomic or refers to another class.
+
+    Args:
+        property (Property): The property for which to check the range.
+
+    Returns:
+        str: "atomic" if the range is a primitive datatype, otherwise "class".
+    """
+
+    if not property.range:
+        return "atomic"
+
+    for range_type in property.range:
+        # Check if the range refers to a class (ThingClass)
+        if isinstance(range_type, ThingClass):
+            return "class"
+        # Check if the range is a known atomic data type
+        if range_type in [str, int, float, bool]:
+            return "atomic"
+
+    # default to atomic
+    return "atomic"
+
+
+def get_class_restrictions(onto_class: ThingClass) -> List[Restriction]:
+    """
+    Retrieves all restrictions (including cardinality restrictions) applied to a specified class.
+
+    Args:
+        onto_class (ThingClass): The class for which to retrieve restrictions.
+
+    Returns:
+        List[Restriction]: A list of restrictions applied to the class.
+    """
     return [
-        prop if cls in prop.domain else None for prop in ontology.object_properties()
+        restriction
+        for restriction in onto_class.is_a
+        if isinstance(restriction, Restriction)
     ]
-    # return [prop for prop in ontology.object_properties() if cls in prop.domain]
-
-
-def get_class_restrictions(
-    cls: Union[ThingClass, Thing],
-) -> Optional[List[Restriction]]:
-    """
-    Retrieves all restrictions (including cardinality restrictions) applied to a specified class.
-
-    :param: cls: The class for which to retrieve restrictions.
-    :return: A list of restrictions applied to the class.
-    """
-    if not isinstance(cls, (Thing, ThingClass)):
-        raise TypeError(f"Invalid class type '{cls}'.")
-    return [
-        restriction if isinstance(restriction, Restriction) else None
-        for restriction in cls.is_a
-    ]
-    # return [restriction for restriction in cls.is_a if isinstance(restriction, Restriction)]
 
 
 def create_class(
-<<<<<<< HEAD
-=======
     ontology: Ontology, class_name: str, base_class: ThingClass = None
 ) -> ThingClass:
     """
@@ -425,27 +362,19 @@
 
 
 def create_subclass(
->>>>>>> c1a98ae0
     ontology: Ontology, class_name: str, base_class: ThingClass
 ) -> ThingClass:
     """
-    Dynamically creates a class in the ontology while ensuring name uniqueness.
-
-    :param ontology: The ontology in which to create the class.
-    :param class_name: The desired name of the class.
-    :param base_class: The base class for the new class.
-    :return: The newly created class or the existing class if it already exists.
-    """
-<<<<<<< HEAD
-    if not isinstance(class_name, str):
-        raise TypeError(f"Class name '{class_name}' must be a string.", exec_info=True)
-    if not isinstance(ontology, Ontology):
-        raise TypeError(f"Ontology '{ontology}' must be an Ontology.", exec_info=True)
-    if not isinstance(base_class, ThingClass):
-        raise TypeError(
-            f"Base class '{base_class}' must be a ThingClass.", exec_info=True
-        )
-=======
+    Dynamically creates a subclass in the ontology if it does not already exist.
+
+    Args:
+        ontology (Ontology): The ontology in which to create the class.
+        class_name (str): The name of the class to create.
+        base_class (ThingClass): The base class for the new class.
+
+    Returns:
+        ThingClass: The newly created class or the existing class if it already exists.
+    """
     # Enforce base_class
     if base_class is None:
         warnings.warn(f"No base class defined for subclass '{class_name}'.")
@@ -453,100 +382,99 @@
 
     # Create class with base_class
     return create_class(ontology=ontology, class_name=class_name, base_class=base_class)
->>>>>>> c1a98ae0
-
-    # Check if a class or property with the same name already exists
-    existing_entity = getattr(ontology, class_name, None)
-
-    if existing_entity:
-        if isinstance(existing_entity, ThingClass):
-            warnings.warn(f"Class '{class_name}' already exists, reusing it.")
-            return existing_entity
-        else:
-            # If an entity of a different type exists, rename the new class
-            new_class_name = f"{class_name}_c"
-            warnings.warn(
-                f"Name conflict: '{class_name}' exists as a different type. Renaming to '{new_class_name}'."
-            )
-            class_name = new_class_name
-
-    # Dynamically create the new class
-    new_class = type(class_name, (base_class,), {"namespace": ontology})
-
-    return new_class
-
-
-def create_subclass(
-    ontology: Ontology, subclass_name: str, parent_class: ThingClass
-) -> ThingClass:
-    """
-    Dynamically creates a subclass in the ontology.
-
-    :param ontology: The ontology in which to create the subclass.
-    :param subclass_name: The name of the subclass.
-    :param parent_class: The parent class for the subclass.
-    :return: The newly created subclass or the existing one if it already exists.
-    """
-    if not isinstance(subclass_name, str):
-        raise TypeError(
-            f"Subclass name '{subclass_name}' must be a string.", exec_info=True
-        )
-    if not isinstance(parent_class, ThingClass):
-        raise TypeError(
-            f"Parent class '{parent_class}' must be ThingClass.",
-            exec_info=True,
-        )
-    if not isinstance(ontology, Ontology):
-        raise TypeError(f"Ontology '{ontology}' must be an Ontology.", exec_info=True)
-
-    # Check if the class already exists
-    existing_class = getattr(ontology, subclass_name, None)
-
-    if existing_class:
-        if issubclass(existing_class, parent_class):
-            warnings.warn(f"Subclass '{subclass_name}' already exists, reusing it.")
-            return existing_class
-        else:
-            new_subclass_name = f"{subclass_name}_sub"
-            warnings.warn(
-                f"Name conflict: '{subclass_name}' exists but is not a subclass. Renaming to '{new_subclass_name}'."
-            )
-            subclass_name = new_subclass_name
-
-    # Create the new subclass
-    new_subclass = type(subclass_name, (parent_class,), {"namespace": ontology})
-
-    return new_subclass
 
 
 """ 2) Instance Functions """
 
 
-def get_class_instances(cls: ThingClass) -> Optional[List[Thing]]:
+def get_class_instances(cls: ThingClass) -> list:
     """
     Retrieves all instances of the provided class.
 
-    :param: cls: The class for which to retrieve its instances.
-    :return: A list of instances of the specified class if any, else None.
-    """
-    if not isinstance(cls, ThingClass):
-        raise TypeError(
-            f"The provided class '{cls}' is not a ThingClass.", exec_info=True
-        )
-    return cls.instances() if cls.instances() else None
+    Args:
+        cls (ThingClass): The class for which to retrieve its instances.
+
+    Returns:
+        List[Thing]: A list of instances (instances) of the specified class.
+    """
+    return cls.instances()
+
+
+def explore_instance(instance, depth=0, visited=None):
+    """
+    Recursively explores an OWL instance and its relationships, printing its properties and values.
+
+    Args:
+        instance (Thing): The starting instance to explore. Defaults to `onto.GAN`.
+        depth (int): The current depth of recursion, used for indentation. Defaults to 0.
+        visited (set): A set of visited instances to prevent infinite loops during recursion. Defaults to None.
+
+    Returns:
+        None: The function prints the exploration results and does not return any value.
+    """
+
+    # Initialize the visited set if this is the first call
+    if visited is None:
+        visited = set()
+
+    # Prevent infinite loops by skipping already visited instances
+    if instance in visited:
+        return
+    visited.add(instance)
+
+    # Print the instance's name with indentation based on depth
+    indent = "  " * depth
+    print(f"{indent}instance: {instance.name}")
+
+    # Loop through all properties of the instance
+    for prop in instance.get_properties():
+        print(f"{indent}  Property: {prop.name}")
+
+        # Iterate through the values of the property
+        for value in prop[instance]:
+            try:
+                # If the value is another instance, recursively explore it
+                if isinstance(value, Thing):
+                    explore_instance(value, depth + 1, visited)
+                else:  # Otherwise, print the literal value
+                    print(f"{indent}    Value: {value}")
+            except Exception as e:
+                # Handle errors gracefully and log them
+                print(f"{indent}    Error reading value: {e}")
+
+
+def get_instance_class_properties(
+    ontology: Ontology, instance: Thing
+) -> List[Property]:
+    """
+    Retrieves all properties in the ontology that are applicable to the class of a given instance.
+
+    Args:
+        ontology (Ontology): The ontology containing the properties.
+        instance (Thing): The instance for which to retrieve class-based properties.
+
+    Returns:
+        List[Property]: A list of properties that are applicable to the instance's class.
+    """
+    # Get the primary class of the instance (assuming single inheritance)
+    instance_class = instance.is_a[0] if instance.is_a else None
+    if not instance_class:
+        return []
+
+    # Retrieve properties based on the instance's class domain
+    return get_class_properties(ontology, instance_class)
 
 
 def get_instantiated_properties(instance: Thing) -> List[Property]:
     """
     Retrieves all properties that have been set (instantiated) on the specified instance.
 
-    :param: instance: The instance for which to retrieve instantiated properties.
-    :return: A list of properties that have been set on the instance.
-    """
-    if not isinstance(instance, Thing):
-        raise TypeError(
-            f"The provided instance '{instance}' is not a Thing.", exec_info=True
-        )
+    Args:
+        instance (Thing): The instance for which to retrieve instantiated properties.
+
+    Returns:
+        List[Property]: A list of properties that have been set on the instance.
+    """
     instantiated_properties = []
     for prop in instance.get_properties():
         if instance.__getattr__(
@@ -560,233 +488,172 @@
     """
     Retrieves a dictionary of instantiated properties and their values for the specified instance.
 
-    :param: instance: The instance for which to retrieve property values.
-    :return: A dictionary where keys are property names and values are the values set for each property.
-    """
-    if not isinstance(instance, Thing):
-        raise TypeError(
-            f"The provided instance '{instance}' is not a Thing.", exec_info=True
-        )
+    Args:
+        instance (Thing): The instance for which to retrieve property values.
+
+    Returns:
+        dict: A dictionary where keys are property names and values are the values set for each property.
+    """
     property_values = {}
     for prop in get_instantiated_properties(instance):
         property_values[prop.name] = instance.__getattr__(prop.name)
     return property_values
 
 
+def get_object_properties_for_class(ontology: Ontology, cls: ThingClass):
+    """
+    Retrieves all object properties where the given class is in the domain.
+
+    Args:
+        cls (ThingClass): The class for which to find object properties.
+        ontology (Ontology): The ontology containing the properties.
+
+    Returns:
+        Set[ObjectPropertyClass]: A set of object properties with the class in their domain.
+    """
+    return {prop for prop in ontology.object_properties() if cls in prop.domain}
+    # return {prop for prop in ontology.properties() if cls in prop.domain}
+
+
+def print_instantiated_classes_and_properties(ontology: Ontology):
+    """
+    Prints all instantiated classes and their properties in the given ontology.
+
+    Args:
+        ontology (Ontology): The ontology to inspect.
+
+    """
+    print("Instantiated Classes and Properties:")
+    for instance in ontology.instances():
+        print(f"Instance: {instance.name}")
+        # Get the classes this instance belongs to
+        classes = instance.is_a
+        class_names = [cls.name for cls in classes if cls.name]
+        print(f"  Classes: {', '.join(class_names) if class_names else 'None'}")
+
+        # Get instantiated properties and their values
+        properties = instance.get_properties()
+        for prop in properties:
+            values = instance.__getattr__(prop.name)
+            if values:  # Only print properties that have values
+                if isinstance(values, list):
+                    values_str = ", ".join(str(v) for v in values)
+                else:
+                    values_str = str(values)
+                print(f"  Property: {prop.name}, Values: {values_str}")
+        print("-" * 40)
+
+
+# Create Instances
+
+
 def create_cls_instance(
-    ontology: Ontology, cls: ThingClass, instance_name: str, **properties
+    onto_class: ThingClass, instance_name: str, **properties
 ) -> Thing:
     """
     Creates an instance of a given class.
 
-    :param cls: The class to instantiate.
+    :param onto_class: The class to instantiate.
     :param instance_name: Name of the new instance.
     :param properties: (Optional) Additional properties to set (as keyword arguments).
     :return: The created instance.
     """
-<<<<<<< HEAD
-    if not isinstance(instance_name, str):
-        raise TypeError("The instance name must be a string.")
-    if not isinstance(cls, ThingClass):
-        raise TypeError(f"The provided class {cls} is not a valid ThingClass.")
-
-    # Check if the class already exists
-    existing_class = getattr(ontology, instance_name, None)
-
-    if existing_class:
-        if existing_class in cls.instances():
-            warnings.warn(f"Instance '{instance_name}' already exists, reusing it.")
-            return existing_class
-        else:
-            new_instance_name = f"{instance_name}_inst"
-            warnings.warn(
-                f"Name conflict: '{instance_name}' exists but is not an instance of {cls}. Renaming to '{new_instance_name}'."
-            )
-            instance_name = new_instance_name
-=======
     # if not issubclass(onto_class, Thing):
     #     raise ValueError("The provided class must be a subclass of owlready2.Thing")
     
     if not instance_name:
         print(f"Warning: {onto_class} can't be instantiated without a name.")
         return
->>>>>>> c1a98ae0
 
     # Create instance with name
-    instance = cls(instance_name, namespace=ontology)
-
-    # Assert that the instance is of the correct class
-    if not isinstance(instance, cls):
-        raise TypeError(
-            f"Failed to create instance '{instance_name}' of class '{cls}'."
-        )
-    if not isinstance(instance, Thing):
-        raise TypeError(f"Failed to create instance '{instance_name}' of type Thing.")
+    instance = onto_class(instance_name)
 
     # Assign additional properties if provided
-    # TODO: Not sure if this is the correct way to set properties
-    if properties:
-        try:
-            for key, value in properties.items():
-                if hasattr(instance, key):
-                    setattr(instance, key, value)
-                else:
-                    print(f"Warning: {cls.name} has no property '{key}'")
-
-        except Exception as e:
-            print(f"Error setting properties for {cls.name}: {e}")
+    for key, value in properties.items():
+        if hasattr(instance, key):
+            setattr(instance, key, value)
+        else:
+            print(f"Warning: {onto_class.name} has no property '{key}'")
 
     return instance
 
 
 def get_instance_class(instance: Thing) -> ThingClass:
-    """
-    Retrieves the ThingClass of a given instance.
-
-    :param instance: The instance for which to retrieve the class.
-    :return: The class of the instance.
-    """
-    if not isinstance(instance, Thing):
-        raise TypeError(
-            f"The provided instance '{instance}' is not a valid Thing.", exec_info=True
-        )
     return type(instance)
 
 
 def assign_object_property_relationship(
-    domain: Union[ThingClass, Thing],
-    range: Union[ThingClass, Thing],
-    object_property: ObjectPropertyClass,
+    domain: Thing, ranges: Thing, object_property: ObjectPropertyClass
 ):
     """
-    Connect two classes via a specified ObjectPropertyClass.
+    Connect two Thing instances via a specified ObjectProperty in Owlready2.
 
     :param domain: The Thing instance representing the domain.
-    :param range: The Thing instance representing the range.
-    :param object_property: The ObjectPropertyClass to connect the instances.
-    """
+    :param ranges: The Thing instance representing the range.
+    :param object_property: The ObjectProperty to connect the instances.
+    """
+
     # Check if domain and ranges are instances of Thing
-    if not isinstance(domain, (Thing, ThingClass)):
-        raise TypeError(
-            f"The 'domain' argument '{domain}' '{type(domain)} must be an instance of Thing or ThingClass."
-        )
-    if not isinstance(range, (Thing, ThingClass)):
-        raise TypeError(
-            f"The 'range' argument '{domain}' must be an instance of Thing or ThingClass."
-        )
+    if not isinstance(domain, Thing):
+        raise TypeError("The 'domain' argument must be an instance of Thing.")
+    if not isinstance(ranges, Thing):
+        raise TypeError("The 'ranges' argument must be an instance of Thing.")
+
+    # Check if object_property is a valid ObjectProperty
     if not isinstance(object_property, ObjectPropertyClass):
         raise TypeError(
-            f"The 'object_property' argument '{object_property}' '{type(object_property)}' must of type ObjectPropertyClass."
+            "The 'object_property' argument must be an instance of ObjectProperty."
         )
+
     # Connect the two Thing instances
-    object_property[domain].append(range)
-
-    # Check if the connection was successful
-    if not range in object_property[domain]:
-        raise ValueError(
-            f"Failed to connect {domain} to {range} via {object_property}",
-            exec_info=True,
-        )
-
-
-def link_data_property_to_instance(
-    instance: Thing, data_property: DataPropertyClass, value: Any
-):
+    object_property[domain].append(ranges)
+
+def link_data_property_to_instance(instance: Thing, data_property: DataPropertyClass, value):
     """
     Links a data property to a Thing instance with a specified value.
 
     :param instance: The Thing instance to link the data property to.
-    :param data_property: The DataPropertyClass to link to the instance.
+    :param data_property: The DataProperty to link to the instance.
     :param value: The value to set for the data property.
     """
-    # Check if instance is an instance of Thing
-    if not isinstance(instance, Thing):
-        raise TypeError("The 'instance' argument must be an instance of Thing.")
-    # Check if data_property is a valid DataPropertyClass
-    if not isinstance(data_property, DataPropertyClass):
-        raise TypeError(
-            "The 'data_property' argument must be an instance of DataPropertyClass."
-        )
-    # Set the data property value for the instance
-    instance.data_property = [value]
-
-    # Check if the value was set successfully
-    if not instance.data_property == value:
-        raise ValueError(
-            f"Failed to set data property '{data_property}' to '{value}' for instance '{instance}'."
-        )
-    #
-
-
-def create_class_data_property(
-    ontology: Ontology,
-    property_name: str,
-    domain_class: Union[ThingClass, Thing],
-    range_type,
-    functional=False,
-) -> DataPropertyClass:
-    """
-    Dynamically creates a DataProperty for a class.
-    Must still assign the value of the property to an instance of the domain class.
-    A functional property is one where each individual has at most one value for the property.
-
-    :param ontology: The ontology
-    :param property_name: Name of the DataProperty to be created
-    :param domain_class: Class that serves as the domain
-    :param range_type: Data type (int, float, str, bool) of the property
-    :param functional: Boolean flag to set the property as functional
-    :return: Created DataProperty class
-    """
-    valid_range_types = {int, float, str, bool}
-    if range_type not in valid_range_types:
-        raise ValueError(
-            f"Invalid range_type: {range_type}. Must be one of {valid_range_types}"
-        )
-
-    if functional:
-        NewDataProperty = type(
-            property_name,
-            (DataProperty, FunctionalProperty),
-            {"namespace": ontology, "domain": [domain_class], "range": [range_type]},
-        )
-    else:
-        NewDataProperty = type(
-            property_name,
-            (DataProperty,),
-            {"namespace": ontology, "domain": [domain_class], "range": [range_type]},
-        )
-
-    return NewDataProperty
-
-
-<<<<<<< HEAD
-def list_owl_classes(onto: Ontology) -> List[ThingClass]:
-    # Return list of all classes in ontology
-=======
+    try:
+        # Check if instance is an instance of Thing
+        if not isinstance(instance, Thing):
+            raise TypeError("The 'instance' argument must be an instance of Thing.")
+
+        # Check if data_property is a valid DataProperty
+        if not isinstance(data_property, DataPropertyClass):
+            raise TypeError("The 'data_property' argument must be an instance of DataProperty.")
+
+        # Set the data property value for the instance
+        instance.data_property = [value]
+    except Exception as e:
+        print(f"Error setting data property: {e}")
+
 def list_owl_classes(onto: Ontology):
->>>>>>> c1a98ae0
     return [cls for cls in onto.classes()]
 
 
-def list_owl_object_properties(onto: Ontology) -> List[ObjectPropertyClass]:
-    # return all object properties of the ontology
-    return [prop for prop in onto.object_properties()]
-
-
-def list_owl_data_properties(onto: Ontology) -> List[DataPropertyClass]:
-    # return all data properties of the ontology
-    return [prop for prop in onto.data_properties()]
+def list_owl_object_properties(onto: Ontology):
+    # List all object properties
+    print("\nObject Properties in the ontology:")
+    for prop in onto.object_properties():
+        print(f"- {prop.name}")
+
+
+def list_owl_data_properties(onto: Ontology):
+    # List all data properties
+    print("\nData Properties in the ontology:")
+    for prop in onto.data_properties():
+        print(f"- {prop.name}")
 
 
 if __name__ == "__main__":
 
-    ontology = load_annetto_ontology("test")
-
-    with ontology:
-        p3 = create_class(ontology, "Person", base_class=ontology.Network)
-        p2 = create_class(ontology, "Person2", base_class=ontology.TaskCharacterization)
-        p4 = create_subclass(ontology, "Person", p2)
-        print(p3, p2, p4)
+    ontology = get_ontology("data/owl/annett-o-0.1.owl").load()
+
+    temp = get_all_subclasses(ontology.TaskCharacterization)
+    print(temp)
 
     # instance1 = create_cls_instance(ontology.Network, "Conv Network")
     # instance2 = create_cls_instance(ontology.CostFunction, "Class1")
