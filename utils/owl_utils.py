--- conflicted
+++ resolved
@@ -1,17 +1,9 @@
 from owlready2 import *
 from typing import List, Union, Optional, Any
 import warnings
-<<<<<<< HEAD
-from typing import Optional, Union, List
-
-def load_ontology(ontology_path):
-    return get_ontology(ontology_path).load()
-
-=======
 from builtins import TypeError
 
 from utils.annetto_utils import load_annetto_ontology
->>>>>>> 1cb0ec8a
 
 """ 1) Class Functions """
 
@@ -221,46 +213,6 @@
 
     return list(cls.subclasses()) if cls.subclasses() else None
 
-<<<<<<< HEAD
-#################################################################
-"""
-Modifications to get_all_subclasses
-- Issue: circular recursion, max depth reached upon function call
-- Remedy: set tracking visited nodes, do not visit same node twice
-- Original code commented out below
-"""
-#################################################################
-def get_all_subclasses(cls: ThingClass , visited=None) -> List[ThingClass]:
-    """
-    # Recursively retrieves all unique subclasses of a given class.
-
-    # Args:
-    #     cls (ThingClass): The class for which to find its subclasses.
-    #     visited: Set of visited nodes
-
-    # Returns:
-    #     List[ThingClass]: A list of all subclasses of the given class, including nested ones.
-    # """
-
-    if visited is None: #initial
-        visited = set()
-
-    if cls in visited: # if node has been visited, skip
-        return []
-
-    visited.add(cls)  # mark as visited
-    subclasses = set(get_immediate_subclasses(cls))
-
-    for subclass in list(subclasses): 
-        subclasses.update(get_all_subclasses(subclass, visited)) # find all subclasses thru RECURSION
-
-    return list(subclasses)
-    
-    # subclasses = set(get_immediate_subclasses(cls))  # Get direct subclasses
-    # for subclass in subclasses.copy():  # Iterate over a copy to modify safely
-    #     subclasses.update(get_all_subclasses(subclass))  # Recursively get nested subclasses
-    # return list(subclasses)
-=======
 
 def get_all_subclasses(
     cls: Union[ThingClass, Thing], visited=None
@@ -273,7 +225,6 @@
     """
     if not isinstance(cls, (Thing, ThingClass)):
         raise TypeError(f"Invalid class type '{cls}'.")
->>>>>>> 1cb0ec8a
 
     if visited is None:  # initial
         visited = set()
@@ -352,44 +303,6 @@
 
 
 def create_class(
-<<<<<<< HEAD
-    ontology: Ontology, class_name: str, base_class: ThingClass = None
-) -> ThingClass:
-    """
-    Dynamically creates a class in the ontology if it does not already exist.
-
-    Args:
-        ontology (Ontology): The ontology in which to create the class.
-        class_name (str): The name of the class to create.
-        base_class (ThingClass, optional): The base class for the new class. Defaults to None, which uses Thing.
-
-    Returns:
-        ThingClass: The newly created class or the existing class if it already exists.
-    """
-    try:
-        # Check if the class already exists
-        ontology_classes:List[ThingClass] = list_owl_classes(ontology)
-        existing_class = next((cls for cls in ontology_classes if cls.name == class_name), None)
-        if existing_class:
-            warnings.warn(f"Class {class_name} already exists.")
-            return existing_class
-
-        # Set base class to Thing if no base_class is provided
-        if base_class is None:
-            base_class = ontology.Thing 
-
-        # Dynamically create the new class using `type()`
-        new_class = type(class_name, (base_class,), {"namespace": ontology})
-        setattr(ontology, class_name, new_class)  # Add the new class to the ontology's namespace
-        # print(f"Class '{class_name}' created with base '{base_class.__name__}'.")
-        return new_class
-    except Exception as e:
-        raise e
-
-
-def create_subclass(
-=======
->>>>>>> 1cb0ec8a
     ontology: Ontology, class_name: str, base_class: ThingClass
 ) -> ThingClass:
     """
@@ -400,15 +313,6 @@
     :param base_class: The base class for the new class.
     :return: The newly created class or the existing class if it already exists.
     """
-<<<<<<< HEAD
-    # Enforce base_class
-    if base_class is None:
-        warnings.warn(f"No base class defined for subclass '{class_name}'.")
-        return None
-
-    # Create class with base_class
-    return create_class(ontology=ontology, class_name=class_name, base_class=base_class)
-=======
     if not isinstance(class_name, str):
         raise TypeError(f"Class name '{class_name}' must be a string.", exec_info=True)
     if not isinstance(ontology, Ontology):
@@ -417,7 +321,6 @@
         raise TypeError(
             f"Base class '{base_class}' must be a ThingClass.", exec_info=True
         )
->>>>>>> 1cb0ec8a
 
     # Check if a class or property with the same name already exists
     existing_entity = getattr(ontology, class_name, None)
@@ -548,14 +451,6 @@
     :param properties: (Optional) Additional properties to set (as keyword arguments).
     :return: The created instance.
     """
-<<<<<<< HEAD
-    # if not issubclass(onto_class, Thing):
-    #     raise ValueError("The provided class must be a subclass of owlready2.Thing")
-    
-    if not instance_name:
-        print(f"Warning: {onto_class} can't be instantiated without a name.")
-        return
-=======
     if not isinstance(instance_name, str):
         raise TypeError("The instance name must be a string.")
     if not isinstance(cls, ThingClass):
@@ -574,7 +469,6 @@
                 f"Name conflict: '{instance_name}' exists but is not an instance of {cls}. Renaming to '{new_instance_name}'."
             )
             instance_name = new_instance_name
->>>>>>> 1cb0ec8a
 
     # Create instance with name
     instance = cls(instance_name, namespace=ontology)
@@ -723,12 +617,8 @@
     return NewDataProperty
 
 
-<<<<<<< HEAD
-def list_owl_classes(onto: Ontology):
-=======
 def list_owl_classes(onto: Ontology) -> List[ThingClass]:
     # Return list of all classes in ontology
->>>>>>> 1cb0ec8a
     return [cls for cls in onto.classes()]
 
 
