--- conflicted
+++ resolved
@@ -1,8 +1,4 @@
 # Example usage:
-<<<<<<< HEAD
-# from utils.doc_chunker import chunk_document
-# chunked_docs = chunk_document(documents)
-=======
 # from utils.doc_chunker import semantically_chunk_documents
 # chunked_docs = semantically_chunk_documents(documents)
 
@@ -35,17 +31,12 @@
     # full_text = " ".join(texts)
     # chunked_texts = text_splitter.split_text(full_text)
     # chunked_docs = [Document(page_content=chunk) for chunk in split_texts]
->>>>>>> 268a839f
 
     return chunked_docs
 
-<<<<<<< HEAD
-def chunk_document(documents, chunk_size=1000, chunk_overlap=200) -> list:
-=======
 def recursively_chunk_documents(documents, chunk_size=1000, chunk_overlap=200) -> list:
     from langchain.text_splitter import RecursiveCharacterTextSplitter
 
->>>>>>> 268a839f
     """
     Splits a list of documents into smaller chunks.
     
