import os
import time
import numpy as np
import faiss
<<<<<<< HEAD
from typing import Union
from pydantic import BaseModel, Field
from typing import Type, Any

embedding_cache = {}  # In-memory only

#logging.basicConfig(level=logging.INFO) # for verbose logging

try:
    import tiktoken
except ImportError:
    tiktoken = None



=======
import ollama
import asyncio
from typing import Type, Any, TypeVar
from pydantic import BaseModel
from langchain_ollama import ChatOllama
>>>>>>> e0729b7a
from rank_bm25 import BM25Okapi

from utils.doc_chunker import semantically_chunk_documents
from utils.document_json_utils import load_documents_from_json
from utils.logger_util import get_logger

T = TypeVar("T", bound=BaseModel)

from utils.pydantic_models import *

# In-memory embedding cache
embedding_cache = {}

# Configs
CHUNK_SIZE = int(os.environ.get("CHUNK_SIZE", 1000))
CHUNK_OVERLAP = int(os.environ.get("CHUNK_OVERLAP", 200))
EMBEDDING_MODEL = os.environ.get("EMBEDDING_MODEL", "bge-m3")
<<<<<<< HEAD
GENERATION_MODEL = os.environ.get("GENERATION_MODEL", "deepseek-r1:32b-qwen-distill-q4_K_M")
# GENERATION_MODEL = os.environ.get("GENERATION_MODEL", "neuroexpert:latest")
# GENERATION_MODEL = os.environ.get("GENERATION_MODEL", "qwq:32b-q4_K_M")
SUMMARIZATION_MODEL = os.environ.get("SUMMARIZATION_MODEL", "qwen2.5:32b")
=======
# GENERATION_MODEL = os.environ.get(
#     "GENERATION_MODEL", "neuroexpert:latest"
# )
# GENERATION_MODEL = os.environ.get("GENERATION_MODEL", "qwq:32b-q4_K_M")
# GENERATION_MODEL = os.environ.get("GENERATION_MODEL", "qwen2.5:32b")
#GENERATION_MODEL = os.environ.get("GENERATION_MODEL", "deepseek-r1:32b-qwen-distill-q4_K_M")
# GENERATION_MODEL = os.environ.get("GENERATION_MODEL", "command-r")
GENERATION_MODEL = os.environ.get("GENERATION_MODEL", "deepseek-r1:1.5b")

logger = get_logger("llm_service")
>>>>>>> e0729b7a


DENSE_WEIGHT = float(os.environ.get("DENSE_WEIGHT", 0.5))
BM25_WEIGHT = float(os.environ.get("BM25_WEIGHT", 0.5))

<<<<<<< HEAD
from datetime import datetime
log_dir = "logs" 
log_file = os.path.join(log_dir, f"llm_service_log_{datetime.now().strftime('%Y-%m-%d_%H-%M')}.log")
os.makedirs(log_dir, exist_ok=True)

logging.basicConfig(
    level=logging.INFO,
    format="%(asctime)s - %(levelname)s - %(message)s",
    handlers=[
        logging.FileHandler(log_file),  # Write to file
        # logging.StreamHandler()  # Print to console
    ],
    force=True
)
service_logger = logging.getLogger(__name__)

# Retry Decorator (with exponential backoff)
def retry(max_attempts=3, initial_delay=1, backoff=2):
    def decorator(func):
        @wraps(func)
        def wrapper(*args, **kwargs):
            attempts = 0
            delay = initial_delay
            while attempts < max_attempts:
                try:
                    return func(*args, **kwargs)
                except Exception as e:
                    attempts += 1
                    logger.warning("Function %s failed with error: %s. Attempt %d/%d",
                                   func.__name__, e, attempts, max_attempts)
                    time.sleep(delay)
                    delay *= backoff
            raise Exception(f"Function {func.__name__} failed after {max_attempts} attempts")
        return wrapper
    return decorator

=======
>>>>>>> e0729b7a
# async (wrappers for blocking API calls)
async def async_embedding(model: str, prompt: str):
    loop = asyncio.get_running_loop()
    return await loop.run_in_executor(None, lambda: ollama.embeddings(model=model, prompt=prompt))

<<<<<<< HEAD
async def async_generate(model: str, prompt: str):
    loop = asyncio.get_running_loop()
    return await loop.run_in_executor(None, lambda: ollama.generate(model=model, prompt=prompt))

# Token counting and summarization
def num_tokens_from_string(text: str) -> int:
    """
    Count tokens using tiktoken if available,
    otherwise use a simple word count.
    """
    if tiktoken:
        try:
            encoding = tiktoken.get_encoding("cl100k_base")
            return len(encoding.encode(text))
        except Exception as e:
            logger.warning("tiktoken error: %s", e)
    return len(text.split())

@retry(max_attempts=3)
def summarize_chunk(chunk_content: str, max_tokens: int) -> str:
    """
    Summarize a chunk to fit within the token budget.
    Instead of naive truncation, we call the LLM to create a summary.
    """
    summary_prompt = (
        f"Summarize the following text in less than {max_tokens} tokens, "
        "keeping the most important details:\n\n"
        f"{chunk_content}"
    )
    response = ollama.generate(model=SUMMARIZATION_MODEL, prompt=summary_prompt)
    summary = response.get("response", "").strip()
    return summary if summary else chunk_content

# Candidate mergine (weighted averaging and deduplication)
def merge_candidates(dense_candidates: list, bm25_candidates: list) -> list:
    merged = {}
    # Process dense candidates (using similarity scores from FAISS).
    for candidate in dense_candidates:
        # candidate["similarity"] is assumed to be high when more similar.
        dense_score = DENSE_WEIGHT * candidate.get("similarity", 0)
        key = candidate["content"]
        merged[key] = {
            "content": candidate["content"],
            "metadata": candidate["metadata"],
            "dense_score": dense_score,
            "bm25_score": 0
        }
    # Process BM25 candidates.
    for candidate in bm25_candidates:
        bm25_score = BM25_WEIGHT * candidate.get("bm25_score", 0)
        key = candidate["content"]
        if key in merged:
            merged[key]["bm25_score"] = bm25_score
        else:
            merged[key] = {
                "content": candidate["content"],
                "metadata": candidate["metadata"],
                "dense_score": 0,
                "bm25_score": bm25_score
            }
    merged_list = []
    for cand in merged.values():
        combined = cand["dense_score"] + cand["bm25_score"]
        cand["combined_score"] = combined
        merged_list.append(cand)
    merged_list.sort(key=lambda x: x["combined_score"], reverse=True)
    # Deduplicate based on content hash.
    seen = set()
    deduped = []
    for cand in merged_list:
        h = hashlib.sha256(cand["content"].encode("utf-8")).hexdigest()
        if h not in seen:
            deduped.append(cand)
            seen.add(h)
    return deduped

=======
>>>>>>> e0729b7a
def compute_hash(text: str) -> str:
    """Compute a SHA256 hash for a given text."""
    import hashlib

    return hashlib.sha256(text.encode("utf-8")).hexdigest()

<<<<<<< HEAD
@retry(max_attempts=3)
def _get_embedding(text: str, model: str) -> list:
    """
    Retrieve an embedding for the text, caching it in-memory.
    """
=======

def get_embedding(text: str, model: str) -> list:
    """Retrieve an embedding for the text, caching it in-memory."""
>>>>>>> e0729b7a
    key = compute_hash(text)
    if key in embedding_cache:
        return embedding_cache[key]
    

    response = ollama.embeddings(model=model, prompt=text)
    embedding = response.get("embedding")
    if embedding:
        embedding_cache[key] = embedding
        return embedding
    else:
        logger.error("Embedding failed for text: %s", text[:30])
        raise ValueError("Embedding failed")

<<<<<<< HEAD
=======

from langchain_core.callbacks.base import BaseCallbackHandler

class DebugCallbackHandler(BaseCallbackHandler):
    def on_chat_model_start(self, serialized, prompts, **kwargs):
        print("LLM Start:", prompts)
        print("\n\n\n")

    def on_llm_end(self, output, **kwargs):
        print("LLM Debug Output:", output)
        logger.debug(f"LLM Debug Output: {output}")
        print("\n\n\n")

    def on_text(self, text, **kwargs):
        print("LLM Text:", text)
        print("\n\n\n")
        logger.debug(f"LLM Text: {text}")
        print("\n\n\n")

    def on_llm_error(self, error, **kwargs):
        print("LLM Error:", error)
        print("\n\n\n")

    def on_tool_start(self, serialized, **kwargs):
        print("Tool Start:", serialized)
        print("\n\n\n")

    def on_tool_end(self, output, **kwargs):
        print("Tool End:", output)
        print("\n\n\n")

    def on_tool_error(self, error, **kwargs):
        print("Tool Error:", error)
        print("\n\n\n")

    def on_rety(self, retry_state, **kwargs):
        print("Retry:", retry_state)
        print("\n\n\n")

>>>>>>> e0729b7a
class LLMQueryEngine:

    def __init__(self,
                 json_file_path: str,
                 chunk_size: int = CHUNK_SIZE,
                 chunk_overlap: int = CHUNK_OVERLAP,
                 embedding_model: str = EMBEDDING_MODEL,
                 generation_model: str = GENERATION_MODEL,
                 logger=None):
        self.chunk_size = chunk_size
        self.chunk_overlap = chunk_overlap
        self.embedding_model = embedding_model
        self.generation_model = generation_model
<<<<<<< HEAD
        self.total_input_tokens:int=0
        self.total_output_tokens:int=0
        if logger:
            self.logger = logger
        else:
            self.logger = service_logger
=======
        self.logger = logger

        self.llm = ChatOllama(
            # base_url="http://localhost:11434",
            model=self.generation_model,
            temperature=0.2,
            seed=42,
            num_ctx=10000,
            # verbose=True,
            # callbacks=[DebugCallbackHandler()], # Uncomment for debugging ollama server
        )
>>>>>>> e0729b7a

        # Load and chunk documents
        docs = load_documents_from_json(json_file_path)
        self.logger.info("Loaded %d documents from %s", len(docs), json_file_path)
        self.chunked_docs = semantically_chunk_documents(
            docs, ollama_model=self.embedding_model
        )
        self.logger.info("Chunked documents into %d chunks", len(self.chunked_docs))

<<<<<<< HEAD
        # Build in-memory dense retrieval index using FAISS.
=======
        # Build in-memory FAISS index
>>>>>>> e0729b7a
        self._build_faiss_index(self.chunked_docs)

        # Build BM25 index
        self.bm25_corpus = [doc.page_content for doc in self.chunked_docs]
        self.bm25_tokens = [doc.page_content.lower().split() for doc in self.chunked_docs]
        self.bm25_index = BM25Okapi(self.bm25_tokens)
        self.logger.info("Built BM25 index for %d document chunks.", len(self.chunked_docs))

<<<<<<< HEAD
        # Build a simple graph index using networkx.
        self.graph = self.build_graph_index(self.chunked_docs)
        self.logger.info("Built graph index with %d nodes.", self.graph.number_of_nodes())

    def _chunk_documents(self, documents: list) -> list:
        """Chunk documents while preserving metadata."""
        return semantically_chunk_documents(documents, ollama_model=self.embedding_model)

    def _build_faiss_index(self, documents: list):
        """
        Compute embeddings for each document chunk, store them in memory,
        and build a FAISS index (in-memory only).
        """
        self.dense_embeddings = []
        self.dense_mapping = []  # Mapping from FAISS index to document chunks.
        for doc in documents:
            try:
                emb = _get_embedding(doc.page_content, self.embedding_model)
                self.dense_embeddings.append(emb)
                self.dense_mapping.append({
                    "content": doc.page_content,
                    "metadata": doc.metadata
                })
            except Exception as e:
                self.logger.exception("Error computing embedding for a document chunk: %s", str(e))
=======
    def _build_faiss_index(self, documents: list):
        """Build an in-memory FAISS index for dense retrieval."""
        self.dense_embeddings = []
        self.dense_mapping = []
        for doc in documents:
            try:
                emb = get_embedding(doc.page_content, self.embedding_model)
                self.dense_embeddings.append(emb)
                self.dense_mapping.append(
                    {"content": doc.page_content, "metadata": doc.metadata}
                )
            except Exception as e:
                self.logger.exception("Error computing embedding: %s", str(e))
>>>>>>> e0729b7a
        if not self.dense_embeddings:
            raise ValueError("No embeddings computed.")
        # Convert to a NumPy array of type float32.
        dense_np = np.array(self.dense_embeddings).astype("float32")
        # Normalize for cosine similarity.
        norms = np.linalg.norm(dense_np, axis=1, keepdims=True)
        dense_np = dense_np / np.maximum(norms, 1e-10)
        d = dense_np.shape[1]
<<<<<<< HEAD
        # Create a FAISS index using inner product (cosine similarity).
        self.faiss_index = faiss.IndexFlatIP(d)
        self.faiss_index.add(dense_np)
        self.logger.info("Built FAISS index with %d vectors of dimension %d.", dense_np.shape[0], d)

    @retry(max_attempts=3)
    def retrieve_initial_chunks(self, query: str, max_chunks: int = 10) -> list:
        """
        Retrieve candidate chunks using the in-memory FAISS index.
        """
=======
        # Create a FAISS index using cosine similarity.
        self.faiss_index = faiss.IndexFlatIP(d)
        self.faiss_index.add(dense_np)
        self.logger.info(
            "Built FAISS index with %d vectors of dimension %d.", dense_np.shape[0], d
        )

    def retrieve_dense_chunks(self, query: str, max_chunks: int = 10) -> list:
        """Retrieve relevant chunks using FAISS."""
>>>>>>> e0729b7a
        if not query or not isinstance(query, str):
            raise ValueError("Invalid query")
        try:
            q_emb = get_embedding(query, self.embedding_model)
            q_emb_np = np.array(q_emb).astype("float32")
            q_emb_np = q_emb_np / np.maximum(np.linalg.norm(q_emb_np), 1e-10)
            q_emb_np = q_emb_np.reshape(1, -1)
            D, I = self.faiss_index.search(q_emb_np, max_chunks)
            candidate_chunks = []
            for idx, score in zip(I[0], D[0]):
<<<<<<< HEAD
                # FAISS with inner product returns higher scores for better matches.
                candidate_chunks.append({
                    "content": self.dense_mapping[idx]["content"],
                    "similarity": score,
                    "metadata": self.dense_mapping[idx]["metadata"]
                })
=======
                candidate_chunks.append(
                    {
                        "content": self.dense_mapping[idx]["content"],
                        "similarity": score * DENSE_WEIGHT,
                        "metadata": self.dense_mapping[idx]["metadata"],
                    }
                )
>>>>>>> e0729b7a
            return candidate_chunks
        except Exception as e:
            self.logger.exception("Error retrieving dense chunks: %s", str(e))
            return []

    def retrieve_bm25_chunks(self, query: str, max_chunks: int = 10) -> list:
        """Retrieve candidate chunks using BM25."""
        tokens = query.lower().split()
        scores = self.bm25_index.get_scores(tokens)
        top_indices = sorted(range(len(scores)), key=lambda i: scores[i], reverse=True)[:max_chunks]
        candidates = []
        for i in top_indices:
            doc = self.chunked_docs[i]
<<<<<<< HEAD
            candidates.append({
                "content": doc.page_content,
                "bm25_score": scores[i],
                "metadata": doc.metadata
            })
=======
            candidates.append(
                {
                    "content": doc.page_content,
                    "similarity": scores[i] * BM25_WEIGHT,
                    "metadata": doc.metadata,
                }
            )
>>>>>>> e0729b7a
        return candidates

    def merge_candidates(
        self, dense_candidates: List, bm25_candidates: List
    ) -> List:
        """Merge dense and BM25 candidates with weighted scoring."""
        merged = {}
        for candidate in dense_candidates:
            key = compute_hash(candidate["content"])
            merged[key] = {
                "content": candidate["content"],
                "metadata": candidate["metadata"],
                "score": candidate["similarity"],
            }
        for candidate in bm25_candidates:
            key = compute_hash(candidate["content"])
            if key in merged:
                # Add BM25 score to existing dense score
                merged[key]["score"] += candidate["similarity"]
                self.logger.debug(
                    "Duplicate chunk found and merged: %s", candidate["content"][:30]
                )
            else:
                merged[key] = {
                    "content": candidate["content"],
                    "metadata": candidate["metadata"],
                    "score": candidate["similarity"],
                }
        merged_list = list(merged.values())
        return sorted(merged_list, key=lambda x: x["score"], reverse=True)

    def retrieve_chunks(self, query: str, max_chunks: int = 10) -> list:
        """Retrieve and merge chunks from FAISS and BM25."""
        dense_candidates = self.retrieve_dense_chunks(query, max_chunks)
        bm25_candidates = self.retrieve_bm25_chunks(query, max_chunks)
        if not dense_candidates and not bm25_candidates:
            self.logger.warning("No candidates found for query: %s", query)
            return []
        if not dense_candidates:
            self.logger.info("No dense candidates found, using BM25 only.")
            return bm25_candidates
        if not bm25_candidates:
            self.logger.info("No BM25 candidates found, using dense only.")
            return dense_candidates
        self.logger.info(
            f"Merging {len(dense_candidates)} dense candidates and {len(bm25_candidates)} BM25 candidates.",
        )
        return self.merge_candidates(dense_candidates, bm25_candidates)

    def assemble_context(
        self, chunks: list, token_budget: int
    ) -> str:  # NOTE: Fixed duplicate chunk issue
        """Assemble context within token budget."""
        if not chunks:
            self.logger.error("No chunks to assemble context from.",exc_info=True)
            raise ValueError("No chunks to assemble context from.")
        if token_budget <= 1500:
            new_token_budget = 3000
            self.logger.warning(f"Strangly small token budget of {token_budget}, changing to {new_token_budget} tokens.")
            token_budget = new_token_budget

        context = ""
        skipped = 0
        total_words = 0
        seen_content = set()  # Track content hashes to avoid duplicates
        for chunk in chunks:
            try:
                if not chunk["content"].strip():
                    self.logger.debug("Skipping empty chunk.")
                    continue
                content_hash = compute_hash(chunk["content"])
                if content_hash in seen_content:
                    self.logger.debug("Skipping duplicate chunk: %s out of total %s", chunk["content"][:30], skipped)
                    skipped += 1
                    continue
                chunk_words = len(chunk["content"].split())
                if total_words + chunk_words <= token_budget:
                    
                    context += f"### {chunk['metadata'].get('section_header', 'No Header')}\n{chunk['content']}\n\n"
                    total_words += chunk_words
                    seen_content.add(content_hash)
                else:
<<<<<<< HEAD
                    remaining_tokens = token_budget - total_tokens
                    summarized = summarize_chunk(candidate["content"], max_tokens=remaining_tokens)
                    candidate["content"] = summarized
                    context.append(candidate)
                    total_tokens += num_tokens_from_string(summarized)
                    break
            idx += 1
        self.logger.info("Assembled context with ~%d tokens.", total_tokens)
        return context

    def iterative_context_expansion(self, query: str, current_context: list, token_budget: int, max_rounds: int = 3) -> list:
        """
        If the initial context does not fill enough of the token budget,
        iteratively expand it using additional candidate retrieval.
        """
        round_counter = 0
        while round_counter < max_rounds:
            current_token_count = sum(num_tokens_from_string(chunk["content"]) for chunk in current_context)
            if current_token_count >= 0.7 * token_budget:
                break
            current_context_text = "\n\n".join(chunk["content"] for chunk in current_context)
            expansion_prompt = (
            "Goal:\n"
            "Identify additional keywords or topics that could provide more relevant information for the query.\n\n"
            
            "Return Format:\n"
            "Return a comma-separated list of keywords (no extra text or disclaimers).\n\n"
            
            "Warnings:\n"
            "- If you are unsure, provide your best guess.\n"
            "- Only list keywords; do not include phrases like 'I am an AI'.\n\n"
            
            "For context:\n"
            f"{current_context_text}"
        )

            try:
                response = ollama.generate(model=self.generation_model, prompt=expansion_prompt)
                keywords = response.get("response", "").strip()
                self.logger.info("Round %d expansion keywords: %s", round_counter + 1, keywords)
            except Exception as e:
                self.logger.exception("Error during iterative context expansion: %s", str(e))
                break
            if not keywords:
                break
            refined_query = f"{query} {keywords}"
            additional_candidates = self.route_query(refined_query, max_chunks=5)
            existing_contents = {chunk["content"] for chunk in current_context}
            for candidate in additional_candidates:
                if candidate["content"] not in existing_contents:
                    current_context.append(candidate)
                    existing_contents.add(candidate["content"])
                    current_token_count += num_tokens_from_string(candidate["content"])
                    if current_token_count >= token_budget:
                        break
            round_counter += 1
        return current_context

    @retry(max_attempts=3)
    def generate_structured_response(self, query: str, context_chunks: list, json_format_instructions: str, cls_schema: Type[BaseModel]) -> Any:
        """
        Build the final prompt, send it to the LLM via Ollama, and parse the resulting response 
        into a structured JSON output according to a provided Pydantic model schema.

        This function implements a Fusion-in-Decoder style approach:
        1. It concatenates the context chunks (each with metadata such as section headers) 
            into a single "evidence dump".
        2. It constructs a final prompt that includes:
            - The goal (to answer the technical query).
            - The original query.
            - JSON formatting instructions that describe the expected output.
            - A warning to avoid additional text beyond the JSON output.
            - The context dump from the candidate chunks.
        3. It calls the LLM (via `ollama.generate`) with the full prompt. 
            The call includes a formatting argument, which is obtained by calling 
            `cls_schema.model_json_schema()`. This expects that `cls_schema` is a Pydantic model class.
        4. It then extracts and cleans the generated text, and attempts to parse it using the Pydantic model’s 
            JSON validation (via `cls_schema.model_validate_json`).

        Args:
            query (str): The technical query that the LLM needs to answer.
            context_chunks (list): A list of document chunks with keys such as 'content' and 'metadata' that provide evidence.
            json_format_instructions (str): Instructions describing the exact JSON output format expected from the LLM.
            cls_schema (Type[BaseModel]): A Pydantic model class defining the expected structure of the JSON response.
                                        It must implement the method `model_json_schema()`.

        Returns:
            Any: The parsed LLM response. This will be an instance of the Pydantic `cls_schema` .

        Raises:
            Exception: If the LLM fails to generate a valid response after the allowed retry attempts.
                    Exceptions from JSON parsing or schema validation are logged and re-raised.
        """
        # Construct a string with all context evidence, grouping by section header.
        evidence_blocks = "\n\n".join(
            f"### {chunk['metadata'].get('section_header', 'No Header')}\n{chunk['content']}"
            for chunk in context_chunks
        )
        
        # Build the full prompt by combining the query, JSON format instructions, warnings, and the evidence blocks.
        full_prompt = (
            "Goal:\n"
            "Answer the technical query by fusing the evidence from the provided context.\n\n"
            f"Query: {query}\n\n"
            "Instructions:\n"
            f"{json_format_instructions}\n\n"
            "Ensure that no additional text or keys are returned.\n"
            "Warnings:\n"
            "- Do not include extra explanations, greetings, or disclaimers.\n"
            "- Use only the provided context to answer the question.\n\n"
            "Context Dump:\n"
            f"{evidence_blocks}\n\n"
        )
        
        self.logger.info("Final prompt provided to LLM:\n%s", full_prompt)
        try:
            # Debug prints to verify types and values of key parameters.
            print(f"Query: {query},\n\n json_format_instructions: {json_format_instructions},\n\n cls_schema: {cls_schema}\n\n")
            print(f" Query Type: {type(query)},\n\n json_format_instructions Type: {type(json_format_instructions)},\n\n cls_schema Type: {type(cls_schema)}\n\n")
            
            # Call the LLM with the full prompt and specify the expected JSON schema as a format hint.
            response = ollama.generate(model=self.generation_model, prompt=full_prompt, format=cls_schema.model_json_schema())
            print(f"Response: {response}\n\n, of type {type(response)}\n\n")
            
            # Extract and clean the generated text from the LLM response.
            generated_text = response.get("response", "No response generated.").strip()
            print(f"ç: {generated_text}\n\n of type {type(generated_text)}\n\n")
            self.logger.info("Raw generated response: %s", generated_text)
            
            # Parse the generated text into a structured model using Pydantic's validation.
            parsed = cls_schema.model_validate_json(generated_text)
            print(f"Parsed: {parsed}, of type {type(parsed)}\n\n")
            
            # Log token usage for instrumentation.
            num_input_tokens = num_tokens_from_string(full_prompt)
            self.logger.info(f"Input number of tokens on prompt: {num_input_tokens}")
            num_output_tokens = num_tokens_from_string(generated_text)
            self.logger.info(f"Output number of tokens on response: {num_output_tokens}")
            self.total_input_tokens += num_input_tokens
            self.total_output_tokens += num_output_tokens
            
            # Return the parsed response as a dictionary if requested, otherwise return the model instance.
            return parsed
            
        except Exception as e:
            self.logger.exception("Error generating final response: %s", str(e))
            raise


    @retry(max_attempts=3)
    def generate_response(self, query: str, context_chunks: list,) -> Union[dict, int, str, list[str]]:
        """
        Generate the final answer using a Fusion-in-Decoder style prompt,
        aggregating all the retrieved evidence.
        Returns the final answer as a as a dictionary, int, str, list[str], depending 
        on the format required for the llm to answer properly.
        """
        evidence_blocks = "\n\n".join(
            f"### {chunk['metadata'].get('section_header', 'No Header')}\n{chunk['content']}"
            for chunk in context_chunks
        )
        full_prompt = (
            "Goal:\n"
            "Answer the technical query by fusing the evidence from the provided context.\n\n"

            f"Query: {query}"
            
            # "Return Format:\n"
            # "First, provide a short explanation. Then on a new line, output a JSON object with one key 'answer', "
            # "whose value is your final answer. Below are some examples:\n"
            # '{"answer": ["item1","item2"]}\n'
            # '{"answer": "true"}\n\n'
            # '{"answer": []}\n\n'

            "Warnings:\n"
            "- Do not disclaim that you are an AI.\n"
            "- Only use the context provided below; do not add outside information.\n\n"
            
            "Context Dump:\n"
            f"{evidence_blocks}\n\n"
=======
                    break
            except Exception as e:
                self.logger.exception("Error processing chunk: %s", str(e))
                continue
        self.logger.info(
            "Assembled context with ~%d words from %d unique chunks.",
            total_words,
            len(seen_content),
>>>>>>> e0729b7a
        )
        return context.strip()
    

<<<<<<< HEAD
        

        self.logger.info("Final prompt provided to LLM:\n%s", full_prompt)
        try:

            response = ollama.generate(model=self.generation_model, prompt=full_prompt)
            generated_text = response.get("response", "No response generated.").strip()
            
            self.logger.info("Raw generated response: %s", generated_text)
            start = generated_text.find("{")
            end = generated_text.rfind("}")
            if start != -1 and end != -1:
                json_str = generated_text[start:end+1]
                try:
                    result_obj = json.loads(json_str)

                    num_input_tokens = num_tokens_from_string(full_prompt)
                    self.logger.info(f"Input number of tokens on prompt: {num_input_tokens}")
                    num_output_tokens = num_tokens_from_string(generated_text)
                    self.logger.info(f"Output number of tokens on response: {num_output_tokens}")
                    self.total_input_tokens += num_input_tokens
                    self.total_output_tokens += num_output_tokens


                    if "answer" in result_obj:
                        return result_obj["answer"]
                except json.JSONDecodeError as e:
                    self.logger.exception("JSON decoding error: %s", e)

            raise ValueError("No valid JSON with 'answer' key found.")
        except Exception as e:
            self.logger.exception("Error generating final response: %s", str(e))
            raise

    def query_json(self, query: str, json_format_instructions: str, cls_schema: Type[BaseModel] = None, max_chunks: int = 15, token_budget: int = 1024) -> str:
        """
        The high-level query method that ties together:
          - Candidate retrieval,
          - Context assembly,
          - Iterative expansion, and
          - Final answer generation.
        """
        self.logger.info("Querying LLM with structured response format.")

        start_time = time.time()
        candidates = self.route_query(query, max_chunks=max_chunks)
        if not candidates:
            self.logger.warning("No candidate chunks retrieved for query: %s", query)
            return "No relevant documents found."
        context_chunks = self.assemble_context(candidates, token_budget)
        expanded_context = self.iterative_context_expansion(query, context_chunks, token_budget)
        answer = self.generate_structured_response(query, expanded_context, json_format_instructions, cls_schema)
        elapsed_time = time.time() - start_time

        # Log instrumentation data.
        log_data = {
            "query": query,
            "elapsed_time": elapsed_time,
            "token_usage": sum(num_tokens_from_string(c['content']) for c in expanded_context)
        }
        self.logger.info(json.dumps(log_data))
        return answer


    def query(self, query: str, max_chunks: int = 15, token_budget: int = 1024) -> str:
        """
        The high-level query method that ties together:
          - Candidate retrieval,
          - Context assembly,
          - Iterative expansion, and
          - Final answer generation.
        """

        self.logger.info("Querying LLM with unstructured response format.")
        start_time = time.time()
        candidates = self.route_query(query, max_chunks=max_chunks)
        if not candidates:
            self.logger.warning("No candidate chunks retrieved for query: %s", query)
            return "No relevant documents found."
        context_chunks = self.assemble_context(candidates, token_budget)
        expanded_context = self.iterative_context_expansion(query, context_chunks, token_budget)
        answer = self.generate_response(query, expanded_context, )
        elapsed_time = time.time() - start_time

        # Log instrumentation data.
        log_data = {
            "query": query,
            "elapsed_time": elapsed_time,
            "token_usage": sum(num_tokens_from_string(c['content']) for c in expanded_context)
        }
        self.logger.info(json.dumps(log_data))
        return answer

# Remove the singleton _engine_instance and use a dictionary instead.
_engine_instances = {}

def init_engine(model_name: str, doc_json_file_path: str, logger=None, **kwargs) -> LLMQueryEngine:
    """
    Initialize and cache an LLMQueryEngine instance per model name.
    """
    if model_name not in _engine_instances:
        _engine_instances[model_name] = LLMQueryEngine(doc_json_file_path, logger, **kwargs)
    return _engine_instances[model_name]
=======
    def query_structured(
        self,
        query: str,
        cls_schema: Type[BaseModel],
        token_budget: int,
        max_chunks: int,
    ) -> T:
        """Query the LLM with structured output using ChatOllama."""
        start_time = time.time()
        candidates = self.retrieve_chunks(query, max_chunks)
        self.logger.info(
            f"Retrieved {len(candidates)} candidate chunks for query."
        )
        if not candidates:
            self.logger.error(f"No candidate chunks retrieved for query: {query}", exc_info=True)
            raise ValueError(f"No candidate chunks retrieved for query: {query}")
>>>>>>> e0729b7a

        context = self.assemble_context(candidates, token_budget)

<<<<<<< HEAD
def query_llm(model_name: str, query: str, json_format_instructions: str = None, cls_schema: Type[BaseModel] = None,  max_chunks: int = 10, token_budget: int = 1024) -> Union[dict, int, str, list[str]]:
    """
    Queries the LLM with a structured prompt to obtain a response in a specific JSON format.

    The prompt should include few-shot examples demonstrating the expected structure of the output.
    The LLM is expected to return a JSON object where the primary key is `"answer"`, and the value 
    can be one of the following types: 
    - Integer (e.g., `{"answer": 100}`)
    - String (e.g., `{"answer": "ReLU Activation"}`)
    - List of strings (e.g., `{"answer": ["L1 Regularization", "Dropout"]}`)
    - Dictionary mapping strings to integers (e.g., `{"answer": {"Convolutional": 4, "FullyConnected": 1}}`)
=======
        if not context:
            self.logger.error("No context assembled for query: %s", query, exc_info=True)
            raise ValueError("No context assembled for query: %s", query)
        self.logger.info(
            f"Assembled context for query."
        )
        prompt = (
            f"Goal: Answer the query based on the provided context.\n\n"
            f"Query: {query}\n\n"
            f"Context:\n```\n{context}\n```\n\n"
            f"Response:\n"
        ).strip()
        self.logger.info(
            "Generated prompt:\n%s",
            prompt,
        )
>>>>>>> e0729b7a

        structured_llm = self.llm.with_structured_output(cls_schema)
        try:
            response = structured_llm.invoke(prompt)

            self.logger.info("Raw LLM response: %s", response)
            if not response:
                self.logger.error("LLM returned None for query: %s", query)

<<<<<<< HEAD
    Examples:
    Loss Function: Discriminator Loss
    1. Network: Discriminator
    {"answer": 784}
    
    2. Network: Generator
    {"answer": 100}
    
    3. Network: Linear Regression
    {"answer": 1}
    
    Now, for the following network:
    Network: {network_thing_name}
    Expected JSON Output:
    {"answer": "<Your Answer Here>"}
=======
                raise ValueError("LLM returned None")

            # Ensure response is a valid Pydantic model instance
            if not isinstance(response, cls_schema):
                self.logger.error(
                    "Response type mismatch. Expected %s, got %s",
                    cls_schema,
                    type(response),
                )

                raise ValueError(
                    f"Response type mismatch. Expected {cls_schema}, got {type(response)}"
                )

            elapsed_time = time.time() - start_time
            self.logger.info(
                "Time Elapsed for Query: %.2f seconds",
                elapsed_time,
            )
            return response
        except Exception as e:
            self.logger.exception("Error generating structured response: %s", str(e))
            raise
>>>>>>> e0729b7a


# Engine instance management
_engine_instances = {}


def init_engine(model_name: str, doc_json_file_path: str, **kwargs) -> LLMQueryEngine:
    """Initialize and cache an LLMQueryEngine instance."""
    if model_name not in _engine_instances:
        _engine_instances[model_name] = LLMQueryEngine(doc_json_file_path, **kwargs)
    return _engine_instances[model_name]


def query_llm(
    model_name: str,
    query: str,
    cls_schema: Type[BaseModel],
    max_chunks: int = 10,
    token_budget: int = 3000,
) -> Any:
    """High-level query function with structured output."""
    if model_name not in _engine_instances:
        raise Exception(
            f"Engine for model '{model_name}' not initialized. Call init_engine first."
        )
    engine = _engine_instances[model_name]
<<<<<<< HEAD
    # If cls_schema and json_format_instructions are provided, use the structured response method.
    if cls_schema and json_format_instructions:
        return engine.query_json(query, json_format_instructions, cls_schema, max_chunks=max_chunks, token_budget=token_budget)
        

    return engine.query(query, max_chunks=max_chunks, token_budget=token_budget)



# For standalone testing
if __name__ == "__main__":

    # Example for testing purposes
    class Layer(BaseModel):
        type: str = Field(default=..., description="The type of the layer.")
        size: int = Field(default=..., description="The size of the layer.")

    class NeuralNetworkDetails(BaseModel):
        layers: list[Layer] = Field(default=..., description="A list of layers and their types.")


=======
    return engine.query_structured(query, cls_schema, token_budget, max_chunks)


# Example Pydantic models for testing
class Layer(BaseModel):
    type: str
    size: int


class NeuralNetworkDetails(BaseModel):
    layers: list[Layer]


# Standalone testing
if __name__ == "__main__":
>>>>>>> e0729b7a
    json_file_path = "data/alexnet/doc_alexnet.json"
    engine = init_engine(
        model_name=GENERATION_MODEL,
        doc_json_file_path=json_file_path,
        chunk_size=CHUNK_SIZE,
<<<<<<< HEAD
        chunk_overlap=CHUNK_OVERLAP
    )

    queries = [
        # ("""Name each layer of this neural network sequentially. Do not generalize internal layers and include modification and activation layers""", 1024),
        ("""Name each layer of this neural network sequentially. Do not generalize internal layers and include modification and activation layers. Do not generalize internal layers and include modification and activation layers. Also, specify the size of each layer (number of neurons or filters).""", 1024),
    ]

    json_format_instructions = ("Return a JSON object with a key 'layers'. The value should be a list of objects, "
        "where each object represents one layer in the neural network. Each object must have exactly two keys: "
        "'type' (a string, e.g., 'Convolution', 'ReLU', 'Pooling', 'FullyConnected', etc.) and "
        "'size' (an integer representing the number of neurons/filters in that layer).\n"
        "For example, if the network has 7 layers, the output might look like:\n")

    for idx, (q, budget) in enumerate(queries, start=1):
        start_time = time.time()
        answer = query_llm(GENERATION_MODEL, q, json_format_instructions, NeuralNetworkDetails, token_budget=budget)
=======
        chunk_overlap=CHUNK_OVERLAP,
    )

    queries = [
        # ("""Name each layer of this neural network sequentially. Do not generalize internal layers and include modification and activation layers""", 1024),
        (
            """Name each layer of this neural network sequentially. Do not generalize internal layers and include modification and activation layers. Do not generalize internal layers and include modification and activation layers. Also, specify the size of each layer (number of neurons or filters).""",
            7000,
        ),
    ]

    json_format_instructions = (
        "Return a JSON object with a key 'layers'. The value should be a list of objects, "
        "where each object represents one layer in the neural network. Each object must have exactly two keys: "
        "'type' (a string, e.g., 'Convolution', 'ReLU', 'Pooling', 'FullyConnected', etc.) and "
        "'size' (an integer representing the number of neurons/filters in that layer). "
        "Ensure the response is valid JSON that matches this structure.\n"
        "Example:\n"
        '{"layers": [{"type": "Convolution", "size": 64}, {"type": "ReLU", "size": 64}]}'
    )

    for idx, (q, budget) in enumerate(queries, start=1):
        start_time = time.time()
        answer = query_llm(
            GENERATION_MODEL,
            q,
            json_format_instructions,
            NeuralNetworkDetails,
            token_budget=budget,
        )
>>>>>>> e0729b7a
        print("\n\nStructured Layer Details:\n")
        for i, layer in enumerate(answer.layers, start=1):
            layer = layer.model_dump()
            print(f"Layer {i}: Type = {layer['type']}, Size = {layer['size']}")

        elapsed = time.time() - start_time
<<<<<<< HEAD
        print(f"Example {idx}:\nAnswer: {answer}\nTime: {elapsed:.2f} seconds\n")
=======
        print(f"Example {idx}:\nAnswer: {answer}\nTime: {elapsed:.2f} seconds\n\n\n")
>>>>>>> e0729b7a
<|MERGE_RESOLUTION|>--- conflicted
+++ resolved
@@ -2,29 +2,11 @@
 import time
 import numpy as np
 import faiss
-<<<<<<< HEAD
-from typing import Union
-from pydantic import BaseModel, Field
-from typing import Type, Any
-
-embedding_cache = {}  # In-memory only
-
-#logging.basicConfig(level=logging.INFO) # for verbose logging
-
-try:
-    import tiktoken
-except ImportError:
-    tiktoken = None
-
-
-
-=======
 import ollama
 import asyncio
 from typing import Type, Any, TypeVar
 from pydantic import BaseModel
 from langchain_ollama import ChatOllama
->>>>>>> e0729b7a
 from rank_bm25 import BM25Okapi
 
 from utils.doc_chunker import semantically_chunk_documents
@@ -42,12 +24,6 @@
 CHUNK_SIZE = int(os.environ.get("CHUNK_SIZE", 1000))
 CHUNK_OVERLAP = int(os.environ.get("CHUNK_OVERLAP", 200))
 EMBEDDING_MODEL = os.environ.get("EMBEDDING_MODEL", "bge-m3")
-<<<<<<< HEAD
-GENERATION_MODEL = os.environ.get("GENERATION_MODEL", "deepseek-r1:32b-qwen-distill-q4_K_M")
-# GENERATION_MODEL = os.environ.get("GENERATION_MODEL", "neuroexpert:latest")
-# GENERATION_MODEL = os.environ.get("GENERATION_MODEL", "qwq:32b-q4_K_M")
-SUMMARIZATION_MODEL = os.environ.get("SUMMARIZATION_MODEL", "qwen2.5:32b")
-=======
 # GENERATION_MODEL = os.environ.get(
 #     "GENERATION_MODEL", "neuroexpert:latest"
 # )
@@ -58,152 +34,24 @@
 GENERATION_MODEL = os.environ.get("GENERATION_MODEL", "deepseek-r1:1.5b")
 
 logger = get_logger("llm_service")
->>>>>>> e0729b7a
-
 
 DENSE_WEIGHT = float(os.environ.get("DENSE_WEIGHT", 0.5))
 BM25_WEIGHT = float(os.environ.get("BM25_WEIGHT", 0.5))
 
-<<<<<<< HEAD
-from datetime import datetime
-log_dir = "logs" 
-log_file = os.path.join(log_dir, f"llm_service_log_{datetime.now().strftime('%Y-%m-%d_%H-%M')}.log")
-os.makedirs(log_dir, exist_ok=True)
-
-logging.basicConfig(
-    level=logging.INFO,
-    format="%(asctime)s - %(levelname)s - %(message)s",
-    handlers=[
-        logging.FileHandler(log_file),  # Write to file
-        # logging.StreamHandler()  # Print to console
-    ],
-    force=True
-)
-service_logger = logging.getLogger(__name__)
-
-# Retry Decorator (with exponential backoff)
-def retry(max_attempts=3, initial_delay=1, backoff=2):
-    def decorator(func):
-        @wraps(func)
-        def wrapper(*args, **kwargs):
-            attempts = 0
-            delay = initial_delay
-            while attempts < max_attempts:
-                try:
-                    return func(*args, **kwargs)
-                except Exception as e:
-                    attempts += 1
-                    logger.warning("Function %s failed with error: %s. Attempt %d/%d",
-                                   func.__name__, e, attempts, max_attempts)
-                    time.sleep(delay)
-                    delay *= backoff
-            raise Exception(f"Function {func.__name__} failed after {max_attempts} attempts")
-        return wrapper
-    return decorator
-
-=======
->>>>>>> e0729b7a
 # async (wrappers for blocking API calls)
 async def async_embedding(model: str, prompt: str):
     loop = asyncio.get_running_loop()
     return await loop.run_in_executor(None, lambda: ollama.embeddings(model=model, prompt=prompt))
 
-<<<<<<< HEAD
-async def async_generate(model: str, prompt: str):
-    loop = asyncio.get_running_loop()
-    return await loop.run_in_executor(None, lambda: ollama.generate(model=model, prompt=prompt))
-
-# Token counting and summarization
-def num_tokens_from_string(text: str) -> int:
-    """
-    Count tokens using tiktoken if available,
-    otherwise use a simple word count.
-    """
-    if tiktoken:
-        try:
-            encoding = tiktoken.get_encoding("cl100k_base")
-            return len(encoding.encode(text))
-        except Exception as e:
-            logger.warning("tiktoken error: %s", e)
-    return len(text.split())
-
-@retry(max_attempts=3)
-def summarize_chunk(chunk_content: str, max_tokens: int) -> str:
-    """
-    Summarize a chunk to fit within the token budget.
-    Instead of naive truncation, we call the LLM to create a summary.
-    """
-    summary_prompt = (
-        f"Summarize the following text in less than {max_tokens} tokens, "
-        "keeping the most important details:\n\n"
-        f"{chunk_content}"
-    )
-    response = ollama.generate(model=SUMMARIZATION_MODEL, prompt=summary_prompt)
-    summary = response.get("response", "").strip()
-    return summary if summary else chunk_content
-
-# Candidate mergine (weighted averaging and deduplication)
-def merge_candidates(dense_candidates: list, bm25_candidates: list) -> list:
-    merged = {}
-    # Process dense candidates (using similarity scores from FAISS).
-    for candidate in dense_candidates:
-        # candidate["similarity"] is assumed to be high when more similar.
-        dense_score = DENSE_WEIGHT * candidate.get("similarity", 0)
-        key = candidate["content"]
-        merged[key] = {
-            "content": candidate["content"],
-            "metadata": candidate["metadata"],
-            "dense_score": dense_score,
-            "bm25_score": 0
-        }
-    # Process BM25 candidates.
-    for candidate in bm25_candidates:
-        bm25_score = BM25_WEIGHT * candidate.get("bm25_score", 0)
-        key = candidate["content"]
-        if key in merged:
-            merged[key]["bm25_score"] = bm25_score
-        else:
-            merged[key] = {
-                "content": candidate["content"],
-                "metadata": candidate["metadata"],
-                "dense_score": 0,
-                "bm25_score": bm25_score
-            }
-    merged_list = []
-    for cand in merged.values():
-        combined = cand["dense_score"] + cand["bm25_score"]
-        cand["combined_score"] = combined
-        merged_list.append(cand)
-    merged_list.sort(key=lambda x: x["combined_score"], reverse=True)
-    # Deduplicate based on content hash.
-    seen = set()
-    deduped = []
-    for cand in merged_list:
-        h = hashlib.sha256(cand["content"].encode("utf-8")).hexdigest()
-        if h not in seen:
-            deduped.append(cand)
-            seen.add(h)
-    return deduped
-
-=======
->>>>>>> e0729b7a
 def compute_hash(text: str) -> str:
     """Compute a SHA256 hash for a given text."""
     import hashlib
 
     return hashlib.sha256(text.encode("utf-8")).hexdigest()
 
-<<<<<<< HEAD
-@retry(max_attempts=3)
-def _get_embedding(text: str, model: str) -> list:
-    """
-    Retrieve an embedding for the text, caching it in-memory.
-    """
-=======
 
 def get_embedding(text: str, model: str) -> list:
     """Retrieve an embedding for the text, caching it in-memory."""
->>>>>>> e0729b7a
     key = compute_hash(text)
     if key in embedding_cache:
         return embedding_cache[key]
@@ -218,8 +66,6 @@
         logger.error("Embedding failed for text: %s", text[:30])
         raise ValueError("Embedding failed")
 
-<<<<<<< HEAD
-=======
 
 from langchain_core.callbacks.base import BaseCallbackHandler
 
@@ -259,28 +105,20 @@
         print("Retry:", retry_state)
         print("\n\n\n")
 
->>>>>>> e0729b7a
 class LLMQueryEngine:
 
-    def __init__(self,
-                 json_file_path: str,
-                 chunk_size: int = CHUNK_SIZE,
-                 chunk_overlap: int = CHUNK_OVERLAP,
-                 embedding_model: str = EMBEDDING_MODEL,
-                 generation_model: str = GENERATION_MODEL,
-                 logger=None):
+    def __init__(
+        self,
+        json_file_path: str,
+        chunk_size: int = CHUNK_SIZE,
+        chunk_overlap: int = CHUNK_OVERLAP,
+        embedding_model: str = EMBEDDING_MODEL,
+        generation_model: str = GENERATION_MODEL,
+    ):
         self.chunk_size = chunk_size
         self.chunk_overlap = chunk_overlap
         self.embedding_model = embedding_model
         self.generation_model = generation_model
-<<<<<<< HEAD
-        self.total_input_tokens:int=0
-        self.total_output_tokens:int=0
-        if logger:
-            self.logger = logger
-        else:
-            self.logger = service_logger
-=======
         self.logger = logger
 
         self.llm = ChatOllama(
@@ -292,7 +130,6 @@
             # verbose=True,
             # callbacks=[DebugCallbackHandler()], # Uncomment for debugging ollama server
         )
->>>>>>> e0729b7a
 
         # Load and chunk documents
         docs = load_documents_from_json(json_file_path)
@@ -302,46 +139,19 @@
         )
         self.logger.info("Chunked documents into %d chunks", len(self.chunked_docs))
 
-<<<<<<< HEAD
-        # Build in-memory dense retrieval index using FAISS.
-=======
         # Build in-memory FAISS index
->>>>>>> e0729b7a
         self._build_faiss_index(self.chunked_docs)
 
         # Build BM25 index
         self.bm25_corpus = [doc.page_content for doc in self.chunked_docs]
-        self.bm25_tokens = [doc.page_content.lower().split() for doc in self.chunked_docs]
+        self.bm25_tokens = [
+            doc.page_content.lower().split() for doc in self.chunked_docs
+        ]
         self.bm25_index = BM25Okapi(self.bm25_tokens)
-        self.logger.info("Built BM25 index for %d document chunks.", len(self.chunked_docs))
-
-<<<<<<< HEAD
-        # Build a simple graph index using networkx.
-        self.graph = self.build_graph_index(self.chunked_docs)
-        self.logger.info("Built graph index with %d nodes.", self.graph.number_of_nodes())
-
-    def _chunk_documents(self, documents: list) -> list:
-        """Chunk documents while preserving metadata."""
-        return semantically_chunk_documents(documents, ollama_model=self.embedding_model)
-
-    def _build_faiss_index(self, documents: list):
-        """
-        Compute embeddings for each document chunk, store them in memory,
-        and build a FAISS index (in-memory only).
-        """
-        self.dense_embeddings = []
-        self.dense_mapping = []  # Mapping from FAISS index to document chunks.
-        for doc in documents:
-            try:
-                emb = _get_embedding(doc.page_content, self.embedding_model)
-                self.dense_embeddings.append(emb)
-                self.dense_mapping.append({
-                    "content": doc.page_content,
-                    "metadata": doc.metadata
-                })
-            except Exception as e:
-                self.logger.exception("Error computing embedding for a document chunk: %s", str(e))
-=======
+        self.logger.info(
+            "Built BM25 index for %d document chunks.", len(self.chunked_docs)
+        )
+
     def _build_faiss_index(self, documents: list):
         """Build an in-memory FAISS index for dense retrieval."""
         self.dense_embeddings = []
@@ -355,7 +165,6 @@
                 )
             except Exception as e:
                 self.logger.exception("Error computing embedding: %s", str(e))
->>>>>>> e0729b7a
         if not self.dense_embeddings:
             raise ValueError("No embeddings computed.")
         # Convert to a NumPy array of type float32.
@@ -364,18 +173,6 @@
         norms = np.linalg.norm(dense_np, axis=1, keepdims=True)
         dense_np = dense_np / np.maximum(norms, 1e-10)
         d = dense_np.shape[1]
-<<<<<<< HEAD
-        # Create a FAISS index using inner product (cosine similarity).
-        self.faiss_index = faiss.IndexFlatIP(d)
-        self.faiss_index.add(dense_np)
-        self.logger.info("Built FAISS index with %d vectors of dimension %d.", dense_np.shape[0], d)
-
-    @retry(max_attempts=3)
-    def retrieve_initial_chunks(self, query: str, max_chunks: int = 10) -> list:
-        """
-        Retrieve candidate chunks using the in-memory FAISS index.
-        """
-=======
         # Create a FAISS index using cosine similarity.
         self.faiss_index = faiss.IndexFlatIP(d)
         self.faiss_index.add(dense_np)
@@ -385,7 +182,6 @@
 
     def retrieve_dense_chunks(self, query: str, max_chunks: int = 10) -> list:
         """Retrieve relevant chunks using FAISS."""
->>>>>>> e0729b7a
         if not query or not isinstance(query, str):
             raise ValueError("Invalid query")
         try:
@@ -396,14 +192,6 @@
             D, I = self.faiss_index.search(q_emb_np, max_chunks)
             candidate_chunks = []
             for idx, score in zip(I[0], D[0]):
-<<<<<<< HEAD
-                # FAISS with inner product returns higher scores for better matches.
-                candidate_chunks.append({
-                    "content": self.dense_mapping[idx]["content"],
-                    "similarity": score,
-                    "metadata": self.dense_mapping[idx]["metadata"]
-                })
-=======
                 candidate_chunks.append(
                     {
                         "content": self.dense_mapping[idx]["content"],
@@ -411,7 +199,6 @@
                         "metadata": self.dense_mapping[idx]["metadata"],
                     }
                 )
->>>>>>> e0729b7a
             return candidate_chunks
         except Exception as e:
             self.logger.exception("Error retrieving dense chunks: %s", str(e))
@@ -421,17 +208,12 @@
         """Retrieve candidate chunks using BM25."""
         tokens = query.lower().split()
         scores = self.bm25_index.get_scores(tokens)
-        top_indices = sorted(range(len(scores)), key=lambda i: scores[i], reverse=True)[:max_chunks]
+        top_indices = sorted(range(len(scores)), key=lambda i: scores[i], reverse=True)[
+            :max_chunks
+        ]
         candidates = []
         for i in top_indices:
             doc = self.chunked_docs[i]
-<<<<<<< HEAD
-            candidates.append({
-                "content": doc.page_content,
-                "bm25_score": scores[i],
-                "metadata": doc.metadata
-            })
-=======
             candidates.append(
                 {
                     "content": doc.page_content,
@@ -439,7 +221,6 @@
                     "metadata": doc.metadata,
                 }
             )
->>>>>>> e0729b7a
         return candidates
 
     def merge_candidates(
@@ -522,188 +303,6 @@
                     total_words += chunk_words
                     seen_content.add(content_hash)
                 else:
-<<<<<<< HEAD
-                    remaining_tokens = token_budget - total_tokens
-                    summarized = summarize_chunk(candidate["content"], max_tokens=remaining_tokens)
-                    candidate["content"] = summarized
-                    context.append(candidate)
-                    total_tokens += num_tokens_from_string(summarized)
-                    break
-            idx += 1
-        self.logger.info("Assembled context with ~%d tokens.", total_tokens)
-        return context
-
-    def iterative_context_expansion(self, query: str, current_context: list, token_budget: int, max_rounds: int = 3) -> list:
-        """
-        If the initial context does not fill enough of the token budget,
-        iteratively expand it using additional candidate retrieval.
-        """
-        round_counter = 0
-        while round_counter < max_rounds:
-            current_token_count = sum(num_tokens_from_string(chunk["content"]) for chunk in current_context)
-            if current_token_count >= 0.7 * token_budget:
-                break
-            current_context_text = "\n\n".join(chunk["content"] for chunk in current_context)
-            expansion_prompt = (
-            "Goal:\n"
-            "Identify additional keywords or topics that could provide more relevant information for the query.\n\n"
-            
-            "Return Format:\n"
-            "Return a comma-separated list of keywords (no extra text or disclaimers).\n\n"
-            
-            "Warnings:\n"
-            "- If you are unsure, provide your best guess.\n"
-            "- Only list keywords; do not include phrases like 'I am an AI'.\n\n"
-            
-            "For context:\n"
-            f"{current_context_text}"
-        )
-
-            try:
-                response = ollama.generate(model=self.generation_model, prompt=expansion_prompt)
-                keywords = response.get("response", "").strip()
-                self.logger.info("Round %d expansion keywords: %s", round_counter + 1, keywords)
-            except Exception as e:
-                self.logger.exception("Error during iterative context expansion: %s", str(e))
-                break
-            if not keywords:
-                break
-            refined_query = f"{query} {keywords}"
-            additional_candidates = self.route_query(refined_query, max_chunks=5)
-            existing_contents = {chunk["content"] for chunk in current_context}
-            for candidate in additional_candidates:
-                if candidate["content"] not in existing_contents:
-                    current_context.append(candidate)
-                    existing_contents.add(candidate["content"])
-                    current_token_count += num_tokens_from_string(candidate["content"])
-                    if current_token_count >= token_budget:
-                        break
-            round_counter += 1
-        return current_context
-
-    @retry(max_attempts=3)
-    def generate_structured_response(self, query: str, context_chunks: list, json_format_instructions: str, cls_schema: Type[BaseModel]) -> Any:
-        """
-        Build the final prompt, send it to the LLM via Ollama, and parse the resulting response 
-        into a structured JSON output according to a provided Pydantic model schema.
-
-        This function implements a Fusion-in-Decoder style approach:
-        1. It concatenates the context chunks (each with metadata such as section headers) 
-            into a single "evidence dump".
-        2. It constructs a final prompt that includes:
-            - The goal (to answer the technical query).
-            - The original query.
-            - JSON formatting instructions that describe the expected output.
-            - A warning to avoid additional text beyond the JSON output.
-            - The context dump from the candidate chunks.
-        3. It calls the LLM (via `ollama.generate`) with the full prompt. 
-            The call includes a formatting argument, which is obtained by calling 
-            `cls_schema.model_json_schema()`. This expects that `cls_schema` is a Pydantic model class.
-        4. It then extracts and cleans the generated text, and attempts to parse it using the Pydantic model’s 
-            JSON validation (via `cls_schema.model_validate_json`).
-
-        Args:
-            query (str): The technical query that the LLM needs to answer.
-            context_chunks (list): A list of document chunks with keys such as 'content' and 'metadata' that provide evidence.
-            json_format_instructions (str): Instructions describing the exact JSON output format expected from the LLM.
-            cls_schema (Type[BaseModel]): A Pydantic model class defining the expected structure of the JSON response.
-                                        It must implement the method `model_json_schema()`.
-
-        Returns:
-            Any: The parsed LLM response. This will be an instance of the Pydantic `cls_schema` .
-
-        Raises:
-            Exception: If the LLM fails to generate a valid response after the allowed retry attempts.
-                    Exceptions from JSON parsing or schema validation are logged and re-raised.
-        """
-        # Construct a string with all context evidence, grouping by section header.
-        evidence_blocks = "\n\n".join(
-            f"### {chunk['metadata'].get('section_header', 'No Header')}\n{chunk['content']}"
-            for chunk in context_chunks
-        )
-        
-        # Build the full prompt by combining the query, JSON format instructions, warnings, and the evidence blocks.
-        full_prompt = (
-            "Goal:\n"
-            "Answer the technical query by fusing the evidence from the provided context.\n\n"
-            f"Query: {query}\n\n"
-            "Instructions:\n"
-            f"{json_format_instructions}\n\n"
-            "Ensure that no additional text or keys are returned.\n"
-            "Warnings:\n"
-            "- Do not include extra explanations, greetings, or disclaimers.\n"
-            "- Use only the provided context to answer the question.\n\n"
-            "Context Dump:\n"
-            f"{evidence_blocks}\n\n"
-        )
-        
-        self.logger.info("Final prompt provided to LLM:\n%s", full_prompt)
-        try:
-            # Debug prints to verify types and values of key parameters.
-            print(f"Query: {query},\n\n json_format_instructions: {json_format_instructions},\n\n cls_schema: {cls_schema}\n\n")
-            print(f" Query Type: {type(query)},\n\n json_format_instructions Type: {type(json_format_instructions)},\n\n cls_schema Type: {type(cls_schema)}\n\n")
-            
-            # Call the LLM with the full prompt and specify the expected JSON schema as a format hint.
-            response = ollama.generate(model=self.generation_model, prompt=full_prompt, format=cls_schema.model_json_schema())
-            print(f"Response: {response}\n\n, of type {type(response)}\n\n")
-            
-            # Extract and clean the generated text from the LLM response.
-            generated_text = response.get("response", "No response generated.").strip()
-            print(f"ç: {generated_text}\n\n of type {type(generated_text)}\n\n")
-            self.logger.info("Raw generated response: %s", generated_text)
-            
-            # Parse the generated text into a structured model using Pydantic's validation.
-            parsed = cls_schema.model_validate_json(generated_text)
-            print(f"Parsed: {parsed}, of type {type(parsed)}\n\n")
-            
-            # Log token usage for instrumentation.
-            num_input_tokens = num_tokens_from_string(full_prompt)
-            self.logger.info(f"Input number of tokens on prompt: {num_input_tokens}")
-            num_output_tokens = num_tokens_from_string(generated_text)
-            self.logger.info(f"Output number of tokens on response: {num_output_tokens}")
-            self.total_input_tokens += num_input_tokens
-            self.total_output_tokens += num_output_tokens
-            
-            # Return the parsed response as a dictionary if requested, otherwise return the model instance.
-            return parsed
-            
-        except Exception as e:
-            self.logger.exception("Error generating final response: %s", str(e))
-            raise
-
-
-    @retry(max_attempts=3)
-    def generate_response(self, query: str, context_chunks: list,) -> Union[dict, int, str, list[str]]:
-        """
-        Generate the final answer using a Fusion-in-Decoder style prompt,
-        aggregating all the retrieved evidence.
-        Returns the final answer as a as a dictionary, int, str, list[str], depending 
-        on the format required for the llm to answer properly.
-        """
-        evidence_blocks = "\n\n".join(
-            f"### {chunk['metadata'].get('section_header', 'No Header')}\n{chunk['content']}"
-            for chunk in context_chunks
-        )
-        full_prompt = (
-            "Goal:\n"
-            "Answer the technical query by fusing the evidence from the provided context.\n\n"
-
-            f"Query: {query}"
-            
-            # "Return Format:\n"
-            # "First, provide a short explanation. Then on a new line, output a JSON object with one key 'answer', "
-            # "whose value is your final answer. Below are some examples:\n"
-            # '{"answer": ["item1","item2"]}\n'
-            # '{"answer": "true"}\n\n'
-            # '{"answer": []}\n\n'
-
-            "Warnings:\n"
-            "- Do not disclaim that you are an AI.\n"
-            "- Only use the context provided below; do not add outside information.\n\n"
-            
-            "Context Dump:\n"
-            f"{evidence_blocks}\n\n"
-=======
                     break
             except Exception as e:
                 self.logger.exception("Error processing chunk: %s", str(e))
@@ -712,116 +311,10 @@
             "Assembled context with ~%d words from %d unique chunks.",
             total_words,
             len(seen_content),
->>>>>>> e0729b7a
         )
         return context.strip()
     
 
-<<<<<<< HEAD
-        
-
-        self.logger.info("Final prompt provided to LLM:\n%s", full_prompt)
-        try:
-
-            response = ollama.generate(model=self.generation_model, prompt=full_prompt)
-            generated_text = response.get("response", "No response generated.").strip()
-            
-            self.logger.info("Raw generated response: %s", generated_text)
-            start = generated_text.find("{")
-            end = generated_text.rfind("}")
-            if start != -1 and end != -1:
-                json_str = generated_text[start:end+1]
-                try:
-                    result_obj = json.loads(json_str)
-
-                    num_input_tokens = num_tokens_from_string(full_prompt)
-                    self.logger.info(f"Input number of tokens on prompt: {num_input_tokens}")
-                    num_output_tokens = num_tokens_from_string(generated_text)
-                    self.logger.info(f"Output number of tokens on response: {num_output_tokens}")
-                    self.total_input_tokens += num_input_tokens
-                    self.total_output_tokens += num_output_tokens
-
-
-                    if "answer" in result_obj:
-                        return result_obj["answer"]
-                except json.JSONDecodeError as e:
-                    self.logger.exception("JSON decoding error: %s", e)
-
-            raise ValueError("No valid JSON with 'answer' key found.")
-        except Exception as e:
-            self.logger.exception("Error generating final response: %s", str(e))
-            raise
-
-    def query_json(self, query: str, json_format_instructions: str, cls_schema: Type[BaseModel] = None, max_chunks: int = 15, token_budget: int = 1024) -> str:
-        """
-        The high-level query method that ties together:
-          - Candidate retrieval,
-          - Context assembly,
-          - Iterative expansion, and
-          - Final answer generation.
-        """
-        self.logger.info("Querying LLM with structured response format.")
-
-        start_time = time.time()
-        candidates = self.route_query(query, max_chunks=max_chunks)
-        if not candidates:
-            self.logger.warning("No candidate chunks retrieved for query: %s", query)
-            return "No relevant documents found."
-        context_chunks = self.assemble_context(candidates, token_budget)
-        expanded_context = self.iterative_context_expansion(query, context_chunks, token_budget)
-        answer = self.generate_structured_response(query, expanded_context, json_format_instructions, cls_schema)
-        elapsed_time = time.time() - start_time
-
-        # Log instrumentation data.
-        log_data = {
-            "query": query,
-            "elapsed_time": elapsed_time,
-            "token_usage": sum(num_tokens_from_string(c['content']) for c in expanded_context)
-        }
-        self.logger.info(json.dumps(log_data))
-        return answer
-
-
-    def query(self, query: str, max_chunks: int = 15, token_budget: int = 1024) -> str:
-        """
-        The high-level query method that ties together:
-          - Candidate retrieval,
-          - Context assembly,
-          - Iterative expansion, and
-          - Final answer generation.
-        """
-
-        self.logger.info("Querying LLM with unstructured response format.")
-        start_time = time.time()
-        candidates = self.route_query(query, max_chunks=max_chunks)
-        if not candidates:
-            self.logger.warning("No candidate chunks retrieved for query: %s", query)
-            return "No relevant documents found."
-        context_chunks = self.assemble_context(candidates, token_budget)
-        expanded_context = self.iterative_context_expansion(query, context_chunks, token_budget)
-        answer = self.generate_response(query, expanded_context, )
-        elapsed_time = time.time() - start_time
-
-        # Log instrumentation data.
-        log_data = {
-            "query": query,
-            "elapsed_time": elapsed_time,
-            "token_usage": sum(num_tokens_from_string(c['content']) for c in expanded_context)
-        }
-        self.logger.info(json.dumps(log_data))
-        return answer
-
-# Remove the singleton _engine_instance and use a dictionary instead.
-_engine_instances = {}
-
-def init_engine(model_name: str, doc_json_file_path: str, logger=None, **kwargs) -> LLMQueryEngine:
-    """
-    Initialize and cache an LLMQueryEngine instance per model name.
-    """
-    if model_name not in _engine_instances:
-        _engine_instances[model_name] = LLMQueryEngine(doc_json_file_path, logger, **kwargs)
-    return _engine_instances[model_name]
-=======
     def query_structured(
         self,
         query: str,
@@ -838,23 +331,9 @@
         if not candidates:
             self.logger.error(f"No candidate chunks retrieved for query: {query}", exc_info=True)
             raise ValueError(f"No candidate chunks retrieved for query: {query}")
->>>>>>> e0729b7a
 
         context = self.assemble_context(candidates, token_budget)
 
-<<<<<<< HEAD
-def query_llm(model_name: str, query: str, json_format_instructions: str = None, cls_schema: Type[BaseModel] = None,  max_chunks: int = 10, token_budget: int = 1024) -> Union[dict, int, str, list[str]]:
-    """
-    Queries the LLM with a structured prompt to obtain a response in a specific JSON format.
-
-    The prompt should include few-shot examples demonstrating the expected structure of the output.
-    The LLM is expected to return a JSON object where the primary key is `"answer"`, and the value 
-    can be one of the following types: 
-    - Integer (e.g., `{"answer": 100}`)
-    - String (e.g., `{"answer": "ReLU Activation"}`)
-    - List of strings (e.g., `{"answer": ["L1 Regularization", "Dropout"]}`)
-    - Dictionary mapping strings to integers (e.g., `{"answer": {"Convolutional": 4, "FullyConnected": 1}}`)
-=======
         if not context:
             self.logger.error("No context assembled for query: %s", query, exc_info=True)
             raise ValueError("No context assembled for query: %s", query)
@@ -871,7 +350,6 @@
             "Generated prompt:\n%s",
             prompt,
         )
->>>>>>> e0729b7a
 
         structured_llm = self.llm.with_structured_output(cls_schema)
         try:
@@ -881,23 +359,6 @@
             if not response:
                 self.logger.error("LLM returned None for query: %s", query)
 
-<<<<<<< HEAD
-    Examples:
-    Loss Function: Discriminator Loss
-    1. Network: Discriminator
-    {"answer": 784}
-    
-    2. Network: Generator
-    {"answer": 100}
-    
-    3. Network: Linear Regression
-    {"answer": 1}
-    
-    Now, for the following network:
-    Network: {network_thing_name}
-    Expected JSON Output:
-    {"answer": "<Your Answer Here>"}
-=======
                 raise ValueError("LLM returned None")
 
             # Ensure response is a valid Pydantic model instance
@@ -921,7 +382,6 @@
         except Exception as e:
             self.logger.exception("Error generating structured response: %s", str(e))
             raise
->>>>>>> e0729b7a
 
 
 # Engine instance management
@@ -948,29 +408,6 @@
             f"Engine for model '{model_name}' not initialized. Call init_engine first."
         )
     engine = _engine_instances[model_name]
-<<<<<<< HEAD
-    # If cls_schema and json_format_instructions are provided, use the structured response method.
-    if cls_schema and json_format_instructions:
-        return engine.query_json(query, json_format_instructions, cls_schema, max_chunks=max_chunks, token_budget=token_budget)
-        
-
-    return engine.query(query, max_chunks=max_chunks, token_budget=token_budget)
-
-
-
-# For standalone testing
-if __name__ == "__main__":
-
-    # Example for testing purposes
-    class Layer(BaseModel):
-        type: str = Field(default=..., description="The type of the layer.")
-        size: int = Field(default=..., description="The size of the layer.")
-
-    class NeuralNetworkDetails(BaseModel):
-        layers: list[Layer] = Field(default=..., description="A list of layers and their types.")
-
-
-=======
     return engine.query_structured(query, cls_schema, token_budget, max_chunks)
 
 
@@ -986,31 +423,11 @@
 
 # Standalone testing
 if __name__ == "__main__":
->>>>>>> e0729b7a
     json_file_path = "data/alexnet/doc_alexnet.json"
     engine = init_engine(
         model_name=GENERATION_MODEL,
         doc_json_file_path=json_file_path,
         chunk_size=CHUNK_SIZE,
-<<<<<<< HEAD
-        chunk_overlap=CHUNK_OVERLAP
-    )
-
-    queries = [
-        # ("""Name each layer of this neural network sequentially. Do not generalize internal layers and include modification and activation layers""", 1024),
-        ("""Name each layer of this neural network sequentially. Do not generalize internal layers and include modification and activation layers. Do not generalize internal layers and include modification and activation layers. Also, specify the size of each layer (number of neurons or filters).""", 1024),
-    ]
-
-    json_format_instructions = ("Return a JSON object with a key 'layers'. The value should be a list of objects, "
-        "where each object represents one layer in the neural network. Each object must have exactly two keys: "
-        "'type' (a string, e.g., 'Convolution', 'ReLU', 'Pooling', 'FullyConnected', etc.) and "
-        "'size' (an integer representing the number of neurons/filters in that layer).\n"
-        "For example, if the network has 7 layers, the output might look like:\n")
-
-    for idx, (q, budget) in enumerate(queries, start=1):
-        start_time = time.time()
-        answer = query_llm(GENERATION_MODEL, q, json_format_instructions, NeuralNetworkDetails, token_budget=budget)
-=======
         chunk_overlap=CHUNK_OVERLAP,
     )
 
@@ -1041,15 +458,10 @@
             NeuralNetworkDetails,
             token_budget=budget,
         )
->>>>>>> e0729b7a
         print("\n\nStructured Layer Details:\n")
         for i, layer in enumerate(answer.layers, start=1):
             layer = layer.model_dump()
             print(f"Layer {i}: Type = {layer['type']}, Size = {layer['size']}")
 
         elapsed = time.time() - start_time
-<<<<<<< HEAD
-        print(f"Example {idx}:\nAnswer: {answer}\nTime: {elapsed:.2f} seconds\n")
-=======
-        print(f"Example {idx}:\nAnswer: {answer}\nTime: {elapsed:.2f} seconds\n\n\n")
->>>>>>> e0729b7a
+        print(f"Example {idx}:\nAnswer: {answer}\nTime: {elapsed:.2f} seconds\n\n\n")