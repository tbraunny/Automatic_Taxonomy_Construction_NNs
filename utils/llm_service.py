"""
Advanced RAG Pipeline with FAISS for In‐Memory Dense Retrieval

This implementation integrates several improvements:
  1. In‐memory FAISS vector index for dense retrieval (no persistence beyond runtime).
  2. BM25-based sparse retrieval.
  3. Asynchronous wrappers and batch processing.
  4. Accurate token counting via tiktoken (if available) and summarization for over‐budget chunks.
  5. Robust error handling with retries and fallbacks.
  6. Configuration via environment variables.
  7. Improved candidate merging (weighted averaging and deduplication).
  8. Dynamic, round-robin context assembly.
  9. A simple graph index (using networkx) to simulate more advanced graph-based retrieval.
 10. Detailed logging and instrumentation.
 11. A stub for user feedback submission for continuous improvement.

Dependencies include:
  - ollama (for embeddings and generation),
  - faiss and numpy for dense vector retrieval,
  - rank_bm25 for BM25 retrieval,
  - networkx,
  - tiktoken (optional),
  - and custom modules for document chunking and JSON loading.
"""

import os
import json
import logging
import time
import asyncio
import hashlib
from functools import wraps

import numpy as np
import ollama
import faiss
from typing import Union

embedding_cache = {}  # In-memory only

#logging.basicConfig(level=logging.INFO) # for verbose logging

try:
    import tiktoken
except ImportError:
    tiktoken = None

from rank_bm25 import BM25Okapi
import networkx as nx

from utils.doc_chunker import semantically_chunk_documents
from utils.document_json_utils import load_documents_from_json

# Configs
CHUNK_SIZE = int(os.environ.get("CHUNK_SIZE", 1000))
CHUNK_OVERLAP = int(os.environ.get("CHUNK_OVERLAP", 200))
EMBEDDING_MODEL = os.environ.get("EMBEDDING_MODEL", "bge-m3")
GENERATION_MODEL = os.environ.get("GENERATION_MODEL", "deepseek-r1:32b-qwen-distill-q4_K_M")
SUMMARIZATION_MODEL = os.environ.get("SUMMARIZATION_MODEL", "qwen2.5:32b")

DENSE_WEIGHT = float(os.environ.get("DENSE_WEIGHT", 0.5))
BM25_WEIGHT = float(os.environ.get("BM25_WEIGHT", 0.5))

# from datetime import datetime
# log_dir = "logs" 
# log_file = os.path.join(log_dir, f"llm_service_log_{datetime.now().strftime('%Y-%m-%d_%H-%M')}.log")
# os.makedirs(log_dir, exist_ok=True)

# logging.basicConfig(
#     level=logging.INFO,
#     format="%(asctime)s - %(levelname)s - %(message)s",
#     handlers=[
#         logging.FileHandler(log_file),  # Write to file
#         # logging.StreamHandler()  # Print to console
#     ],
#     force=True
# )
logger = logging.getLogger(__name__)

# Retry Decorator (with exponential backoff)
def retry(max_attempts=3, initial_delay=1, backoff=2):
    def decorator(func):
        @wraps(func)
        def wrapper(*args, **kwargs):
            attempts = 0
            delay = initial_delay
            while attempts < max_attempts:
                try:
                    return func(*args, **kwargs)
                except Exception as e:
                    attempts += 1
                    logger.warning("Function %s failed with error: %s. Attempt %d/%d",
                                   func.__name__, e, attempts, max_attempts)
                    time.sleep(delay)
                    delay *= backoff
            raise Exception(f"Function {func.__name__} failed after {max_attempts} attempts")
        return wrapper
    return decorator

# async (wrappers for blocking API calls)
async def async_embedding(model: str, prompt: str):
    loop = asyncio.get_running_loop()
    return await loop.run_in_executor(None, lambda: ollama.embeddings(model=model, prompt=prompt))

async def async_generate(model: str, prompt: str):
    loop = asyncio.get_running_loop()
    return await loop.run_in_executor(None, lambda: ollama.generate(model=model, prompt=prompt))

# Token counting and summarization
def num_tokens_from_string(text: str) -> int:
    """
    Count tokens using tiktoken if available,
    otherwise use a simple word count.
    """
    if tiktoken:
        try:
            encoding = tiktoken.get_encoding("cl100k_base")
            return len(encoding.encode(text))
        except Exception as e:
            logger.warning("tiktoken error: %s", e)
    return len(text.split())

@retry(max_attempts=3)
def summarize_chunk(chunk_content: str, max_tokens: int) -> str:
    """
    Summarize a chunk to fit within the token budget.
    Instead of naive truncation, we call the LLM to create a summary.
    """
    summary_prompt = (
        f"Summarize the following text in less than {max_tokens} tokens, "
        "keeping the most important details:\n\n"
        f"{chunk_content}"
    )
    response = ollama.generate(model=SUMMARIZATION_MODEL, prompt=summary_prompt)
    summary = response.get("response", "").strip()
    return summary if summary else chunk_content

# Candidate mergine (weighted averaging and deduplication)
def merge_candidates(dense_candidates: list, bm25_candidates: list) -> list:
    merged = {}
    # Process dense candidates (using similarity scores from FAISS).
    for candidate in dense_candidates:
        # candidate["similarity"] is assumed to be high when more similar.
        dense_score = DENSE_WEIGHT * candidate.get("similarity", 0)
        key = candidate["content"]
        merged[key] = {
            "content": candidate["content"],
            "metadata": candidate["metadata"],
            "dense_score": dense_score,
            "bm25_score": 0
        }
    # Process BM25 candidates.
    for candidate in bm25_candidates:
        bm25_score = BM25_WEIGHT * candidate.get("bm25_score", 0)
        key = candidate["content"]
        if key in merged:
            merged[key]["bm25_score"] = bm25_score
        else:
            merged[key] = {
                "content": candidate["content"],
                "metadata": candidate["metadata"],
                "dense_score": 0,
                "bm25_score": bm25_score
            }
    merged_list = []
    for cand in merged.values():
        combined = cand["dense_score"] + cand["bm25_score"]
        cand["combined_score"] = combined
        merged_list.append(cand)
    merged_list.sort(key=lambda x: x["combined_score"], reverse=True)
    # Deduplicate based on content hash.
    seen = set()
    deduped = []
    for cand in merged_list:
        h = hashlib.sha256(cand["content"].encode("utf-8")).hexdigest()
        if h not in seen:
            deduped.append(cand)
            seen.add(h)
    return deduped

def compute_hash(text: str) -> str:
    """Compute a SHA256 hash for a given text."""
    return hashlib.sha256(text.encode("utf-8")).hexdigest()

@retry(max_attempts=3)
def _get_embedding(text: str, model: str) -> list:
    """
    Retrieve an embedding for the text, caching it in-memory.
    """
    key = compute_hash(text)
    if key in embedding_cache:
        return embedding_cache[key]
    response = ollama.embeddings(model=model, prompt=text)
    embedding = response.get("embedding")
    if embedding:
        embedding_cache[key] = embedding
        return embedding
    else:
        logger.error("Embedding failed for text: %s", text[:30])
        raise ValueError("Embedding failed")

class FAISSIndexManager:
    """Manages a persistent FAISS index to avoid reinitializing the vector db"""
    
    def __init__(self, embedding_dim: int):
        self.embedding_dim = embedding_dim
        self.index = faiss.IndexFlatIP(embedding_dim)
        self.embeddings = []
        self.mapping = []  # stores metadata corresponding to embeddings

    def add_embeddings(self, new_embeddings: list, new_mapping: list):
        """Add new embeddings and their mappings to the index."""
        if not new_embeddings:
            return
        
        new_embeddings = np.array(new_embeddings, dtype="float32")
        norms = np.linalg.norm(new_embeddings, axis=1, keepdims=True)
        new_embeddings = new_embeddings / np.maximum(norms, 1e-10)

        self.index.add(new_embeddings)
        self.embeddings.extend(new_embeddings)
        self.mapping.extend(new_mapping)
    
    def get_index(self):
        """Return the FAISS index instance."""
        return self.index

class LLMQueryEngine:
    """
    A robust LLM engine that implements a multi-stage retrieval-augmented generation pipeline:
      - Document loading and semantic chunking.
      - Embedding with in-memory caching.
      - In-memory FAISS index for dense retrieval.
      - BM25-based sparse retrieval.
      - A simple graph index for additional structure.
      - Hybrid retrieval and weighted candidate merging.
      - Dynamic context assembly with token budgeting and summarization.
      - Iterative context expansion.
      - Final answer generation using a Fusion-in-Decoder prompt.
    """

    def __init__(self,
                 json_file_path: str,
                 chunk_size: int = CHUNK_SIZE,
                 chunk_overlap: int = CHUNK_OVERLAP,
                 embedding_model: str = EMBEDDING_MODEL,
                 generation_model: str = GENERATION_MODEL):
        self.chunk_size = chunk_size
        self.chunk_overlap = chunk_overlap
        self.embedding_model = embedding_model
        self.generation_model = generation_model
        self.total_input_tokens:int=0
        self.total_output_tokens:int=0
        self.logger = logger

        self.faiss_index = None
        self.dense_embeddings = []
        self.dense_mapping = []

        # Load and process documents.
        docs = load_documents_from_json(json_file_path)
        self.logger.info("Loaded %d documents from %s", len(docs), json_file_path)

        self.chunked_docs = self._chunk_documents(docs)
        self.logger.info("Chunked documents into %d chunks", len(self.chunked_docs))

        # Build in-memory dense retrieval index using FAISS.
        self._update_faiss_index(self.chunked_docs)

        # Build BM25 index for sparse retrieval.
        self.bm25_corpus = [doc.page_content for doc in self.chunked_docs]
        self.bm25_tokens = [doc.page_content.lower().split() for doc in self.chunked_docs]
        self.bm25_index = BM25Okapi(self.bm25_tokens)
        self.logger.info("Built BM25 index for %d document chunks.", len(self.chunked_docs))

        # Build a simple graph index using networkx.
        self.graph = self.build_graph_index(self.chunked_docs)
        self.logger.info("Built graph index with %d nodes.", self.graph.number_of_nodes())

    def _chunk_documents(self, documents: list) -> list:
        """Chunk documents while preserving metadata."""
        temp = semantically_chunk_documents(documents, ollama_model=self.embedding_model)
        print("TYPE DOC CHUNK: " , type(temp)) # temp is of type LIST
        return temp

    def _update_faiss_index(self, documents: list):
        """Incrementally update the FAISS index with new embeddings."""
        new_embeddings = []
        new_mappings = []

        for doc in documents:
            try:
                emb = _get_embedding(doc.page_content, self.embedding_model)
                new_embeddings.append(emb)
                new_mappings.append({
                    "content": doc.page_content,
                    "metadata": doc.metadata
                })
            except Exception as e:
<<<<<<< HEAD
                logger.exception("Error computing embedding for a document chunk: %s", str(e))

        if not new_embeddings:
            logger.warning("No new embeddings computed.")
            return

        # Convert to NumPy array of type float32 and normalize
        new_embeddings_np = np.array(new_embeddings).astype("float32")
        norms = np.linalg.norm(new_embeddings_np, axis=1, keepdims=True)
        new_embeddings_np = new_embeddings_np / np.maximum(norms, 1e-10)

        if self.faiss_index is None:
            # Initialize FAISS index
            d = new_embeddings_np.shape[1]
            self.faiss_index = faiss.IndexFlatIP(d)
            logger.info("Initialized new FAISS index with dimension %d.", d)

        # Add new embeddings
        self.faiss_index.add(new_embeddings_np)
        self.dense_mapping.extend(new_mappings)
        logger.info("Added %d new vectors to FAISS index.", len(new_embeddings_np))

    # def _build_faiss_index(self, documents: list):
    #     """
    #     Compute embeddings for each document chunk, store them in memory,
    #     and build a FAISS index (in-memory only).
    #     """
    #     self.dense_embeddings = []
    #     self.dense_mapping = []  # Mapping from FAISS index to document chunks.
    #     for doc in documents:
    #         try:
    #             emb = _get_embedding(doc.page_content, self.embedding_model)
    #             self.dense_embeddings.append(emb)
    #             self.dense_mapping.append({
    #                 "content": doc.page_content,
    #                 "metadata": doc.metadata
    #             })
    #         except Exception as e:
    #             logger.exception("Error computing embedding for a document chunk: %s", str(e))
    #     if not self.dense_embeddings:
    #         raise ValueError("No embeddings computed.")
    #     # Convert to a NumPy array of type float32.
    #     dense_np = np.array(self.dense_embeddings).astype("float32")
    #     # Normalize for cosine similarity.
    #     norms = np.linalg.norm(dense_np, axis=1, keepdims=True)
    #     dense_np = dense_np / np.maximum(norms, 1e-10)
    #     d = dense_np.shape[1]
    #     # Create a FAISS index using inner product (cosine similarity).
    #     self.faiss_index = faiss.IndexFlatIP(d)
    #     self.faiss_index.add(dense_np)
    #     logger.info("Built FAISS index with %d vectors of dimension %d.", dense_np.shape[0], d)
=======
                self.logger.exception("Error computing embedding for a document chunk: %s", str(e))
        if not self.dense_embeddings:
            raise ValueError("No embeddings computed.")
        # Convert to a NumPy array of type float32.
        dense_np = np.array(self.dense_embeddings).astype("float32")
        # Normalize for cosine similarity.
        norms = np.linalg.norm(dense_np, axis=1, keepdims=True)
        dense_np = dense_np / np.maximum(norms, 1e-10)
        d = dense_np.shape[1]
        # Create a FAISS index using inner product (cosine similarity).
        self.faiss_index = faiss.IndexFlatIP(d)
        self.faiss_index.add(dense_np)
        self.logger.info("Built FAISS index with %d vectors of dimension %d.", dense_np.shape[0], d)
>>>>>>> 9f13ea5f

    @retry(max_attempts=3)
    def retrieve_initial_chunks(self, query: str, max_chunks: int = 10) -> list:
        """
        Retrieve candidate chunks using the in-memory FAISS index.
        """
        if not query or not isinstance(query, str):
            raise ValueError("Invalid query")
        try:
            q_emb = _get_embedding(query, self.embedding_model)
            q_emb_np = np.array(q_emb).astype("float32")
            # Normalize the query embedding.
            q_emb_np = q_emb_np / np.maximum(np.linalg.norm(q_emb_np), 1e-10)
            q_emb_np = q_emb_np.reshape(1, -1)
            D, I = self.faiss_index.search(q_emb_np, max_chunks)
            candidate_chunks = []
            for idx, score in zip(I[0], D[0]):
                # FAISS with inner product returns higher scores for better matches.
                candidate_chunks.append({
                    "content": self.dense_mapping[idx]["content"],
                    "similarity": score,
                    "metadata": self.dense_mapping[idx]["metadata"]
                })
            return candidate_chunks
        except Exception as e:
            self.logger.exception("Error retrieving initial (dense) chunks: %s", str(e))
            return []

    def retrieve_bm25_chunks(self, query: str, max_chunks: int = 10) -> list:
        """
        Retrieve candidate chunks using BM25-based sparse retrieval.
        """
        tokens = query.lower().split()
        scores = self.bm25_index.get_scores(tokens)
        top_indices = sorted(range(len(scores)), key=lambda i: scores[i], reverse=True)[:max_chunks]
        candidates = []
        for i in top_indices:
            doc = self.chunked_docs[i]
            candidates.append({
                "content": doc.page_content,
                "bm25_score": scores[i],
                "metadata": doc.metadata
            })
        return candidates

    def build_graph_index(self, chunked_docs: list) -> nx.Graph:
        """Build a simple graph index using shared section headers."""
        graph = nx.Graph()
        for i, doc in enumerate(chunked_docs):
            graph.add_node(i, content=doc.page_content, metadata=doc.metadata)
        sections = {}
        for i, doc in enumerate(chunked_docs):
            header = doc.metadata.get("section_header")
            if header:
                sections.setdefault(header, []).append(i)
        for header, indices in sections.items():
            for i in indices:
                for j in indices:
                    if i < j:
                        graph.add_edge(i, j)
        return graph

    def route_query(self, query: str, max_chunks: int = 15) -> list:
        """
        Logical routing that merges dense (FAISS) and BM25 results.
        """
        self.logger.info("Routing query to hybrid (FAISS dense + BM25) retrieval.")
        dense_candidates = self.retrieve_initial_chunks(query, max_chunks=max_chunks)
        bm25_candidates = self.retrieve_bm25_chunks(query, max_chunks=max_chunks)

        dense_candidates_code = self.retrieve_initial_chunks(query , max_chunks=max_chunks)

        return merge_candidates(dense_candidates, bm25_candidates)

    def assemble_context(self, ranked_chunks: list, token_budget: int) -> list:
        """
        Assemble context chunks into the final prompt by grouping them
        by section header and using a round-robin strategy. When a chunk
        would exceed the token budget, it is summarized rather than truncated.
        """
        # Group candidates by section header.
        groups = {}
        for chunk in ranked_chunks:
            header = chunk["metadata"].get("section_header", "No Header")
            groups.setdefault(header, []).append(chunk)
        # Sort each group by combined score.
        for header in groups:
            groups[header].sort(key=lambda x: x["combined_score"], reverse=True)
        context = []
        total_tokens = 0
        # Round-robin merge from the groups.
        group_keys = list(groups.keys())
        idx = 0
        while total_tokens < token_budget and any(groups.values()):
            header = group_keys[idx % len(group_keys)]
            if groups[header]:
                candidate = groups[header].pop(0)
                candidate_tokens = num_tokens_from_string(candidate["content"])
                if total_tokens + candidate_tokens <= token_budget:
                    context.append(candidate)
                    total_tokens += candidate_tokens
                else:
                    remaining_tokens = token_budget - total_tokens
                    summarized = summarize_chunk(candidate["content"], max_tokens=remaining_tokens)
                    candidate["content"] = summarized
                    context.append(candidate)
                    total_tokens += num_tokens_from_string(summarized)
                    break
            idx += 1
        self.logger.info("Assembled context with ~%d tokens.", total_tokens)
        return context

    def iterative_context_expansion(self, query: str, current_context: list, token_budget: int, max_rounds: int = 3) -> list:
        """
        If the initial context does not fill enough of the token budget,
        iteratively expand it using additional candidate retrieval.
        """
        round_counter = 0
        while round_counter < max_rounds:
            current_token_count = sum(num_tokens_from_string(chunk["content"]) for chunk in current_context)
            if current_token_count >= 0.7 * token_budget:
                break
            current_context_text = "\n\n".join(chunk["content"] for chunk in current_context)
            expansion_prompt = (
            "Goal:\n"
            "Identify additional keywords or topics that could provide more relevant information for the query.\n\n"
            
            "Return Format:\n"
            "Return a comma-separated list of keywords (no extra text or disclaimers).\n\n"
            
            "Warnings:\n"
            "- If you are unsure, provide your best guess.\n"
            "- Only list keywords; do not include phrases like 'I am an AI'.\n\n"
            
            "For context:\n"
            f"{current_context_text}"
        )

            try:
                response = ollama.generate(model=self.generation_model, prompt=expansion_prompt)
                keywords = response.get("response", "").strip()
                self.logger.info("Round %d expansion keywords: %s", round_counter + 1, keywords)
            except Exception as e:
                self.logger.exception("Error during iterative context expansion: %s", str(e))
                break
            if not keywords:
                break
            refined_query = f"{query} {keywords}"
            additional_candidates = self.route_query(refined_query, max_chunks=5)
            existing_contents = {chunk["content"] for chunk in current_context}
            for candidate in additional_candidates:
                if candidate["content"] not in existing_contents:
                    current_context.append(candidate)
                    existing_contents.add(candidate["content"])
                    current_token_count += num_tokens_from_string(candidate["content"])
                    if current_token_count >= token_budget:
                        break
            round_counter += 1
        return current_context
    
    @retry(max_attempts=3)
    def generate_response(self, query: str, context_chunks: list) -> Union[dict, int, str, list[str]]:
        """
        Generate the final answer using a Fusion-in-Decoder style prompt,
        aggregating all the retrieved evidence.
        Returns the final answer as a as a dictionary, int, str, list[str], depending 
        on the format required for the llm to answer properly.
        """
        evidence_blocks = "\n\n".join(
            f"### {chunk['metadata'].get('section_header', 'No Header')}\n{chunk['content']}"
            for chunk in context_chunks
        )
        full_prompt = (
            "Goal:\n"
            "Answer the technical query by fusing the evidence from the provided context.\n\n"

            f"Query: {query}"
            
            # "Return Format:\n"
            # "First, provide a short explanation. Then on a new line, output a JSON object with one key 'answer', "
            # "whose value is your final answer. Below are some examples:\n"
            # '{"answer": ["item1","item2"]}\n'
            # '{"answer": "true"}\n\n'
            # '{"answer": []}\n\n'

            "Warnings:\n"
            "- Do not disclaim that you are an AI.\n"
            "- Only use the context provided below; do not add outside information.\n\n"
            
            "Context Dump:\n"
            f"{evidence_blocks}\n\n"
        )

        self.logger.info("Final prompt provided to LLM:\n%s", full_prompt)
        try:

            response = ollama.generate(model=self.generation_model, prompt=full_prompt)
            generated_text = response.get("response", "No response generated.").strip()

            self.logger.info("Raw generated response: %s", generated_text)
            start = generated_text.find("{")
            end = generated_text.rfind("}")
            if start != -1 and end != -1:
                json_str = generated_text[start:end+1]
                try:
                    result_obj = json.loads(json_str)

                    num_input_tokens = num_tokens_from_string(full_prompt)
                    self.logger.info(f"Input number of tokens on prompt: {num_input_tokens}")
                    num_output_tokens = num_tokens_from_string(generated_text)
                    self.logger.info(f"Output number of tokens on response: {num_output_tokens}")
                    self.total_input_tokens += num_input_tokens
                    self.total_output_tokens += num_output_tokens


                    if "answer" in result_obj:
                        return result_obj["answer"]
                except json.JSONDecodeError as e:
                    self.logger.exception("JSON decoding error: %s", e)

            raise ValueError("No valid JSON with 'answer' key found.")
        except Exception as e:
            self.logger.exception("Error generating final response: %s", str(e))
            raise

    def query(self, query: str, max_chunks: int = 15, token_budget: int = 1024) -> str:
        """
        The high-level query method that ties together:
          - Candidate retrieval,
          - Context assembly,
          - Iterative expansion, and
          - Final answer generation.
        """
        start_time = time.time()
        candidates = self.route_query(query, max_chunks=max_chunks)
        if not candidates:
            self.logger.warning("No candidate chunks retrieved for query: %s", query)
            return "No relevant documents found."
        context_chunks = self.assemble_context(candidates, token_budget)
        expanded_context = self.iterative_context_expansion(query, context_chunks, token_budget)
        answer = self.generate_response(query, expanded_context)
        elapsed_time = time.time() - start_time

        # Log instrumentation data.
        log_data = {
            "query": query,
            "elapsed_time": elapsed_time,
            "token_usage": sum(num_tokens_from_string(c['content']) for c in expanded_context)
        }
        self.logger.info(json.dumps(log_data))
        return answer

# Remove the singleton _engine_instance and use a dictionary instead.
_engine_instances = {}

def init_engine(model_name: str, doc_json_file_path: str, **kwargs) -> LLMQueryEngine:
    """
    Initialize and cache an LLMQueryEngine instance per model name.
    """
    if model_name not in _engine_instances:
        _engine_instances[model_name] = LLMQueryEngine(doc_json_file_path, **kwargs)
    return _engine_instances[model_name]


def query_llm(model_name: str, query: str, max_chunks: int = 10, token_budget: int = 1024) -> Union[dict, int, str, list[str]]:
    """
    Queries the LLM with a structured prompt to obtain a response in a specific JSON format.

    The prompt should include few-shot examples demonstrating the expected structure of the output.
    The LLM is expected to return a JSON object where the primary key is `"answer"`, and the value 
    can be one of the following types: 
    - Integer (e.g., `{"answer": 100}`)
    - String (e.g., `{"answer": "ReLU Activation"}`)
    - List of strings (e.g., `{"answer": ["L1 Regularization", "Dropout"]}`)
    - Dictionary mapping strings to integers (e.g., `{"answer": {"Convolutional": 4, "FullyConnected": 1}}`)

    The function checks for cached responses before querying the LLM.
    If an error occurs, it logs the error and returns an empty response.

    Example prompt structure:

    Examples:
    Loss Function: Discriminator Loss
    1. Network: Discriminator
    {"answer": 784}
    
    2. Network: Generator
    {"answer": 100}
    
    3. Network: Linear Regression
    {"answer": 1}
    
    Now, for the following network:
    Network: {network_thing_name}
    Expected JSON Output:
    {"answer": "<Your Answer Here>"}

    Loss Function: Generator Loss
    {"answer": ["L2 Regularization", "Elastic Net"]}

    Loss Function: Cross-Entropy Loss
    {"answer": []}

    Loss Function: Binary Cross-Entropy Loss
    {"answer": ["L2 Regularization"]}

    Now, for the following loss function:
    Loss Function: {loss_name}
    {"answer": "<Your Answer Here>"}

    Args:
        instructions (str): Additional guidance for formatting the response.
        prompt (str): The main query containing the few-shot examples.

    Returns:
        Union[dict, int, str, list[str]]: The parsed LLM response based on the provided examples.
    """
<<<<<<< HEAD

    print(query)
    global _engine_instance
    if _engine_instance is None:
        raise Exception("Engine not initialized. Please call init_engine(json_file_path) first.")
    return _engine_instance.query(query, max_chunks=max_chunks, token_budget=token_budget)
=======
    if model_name not in _engine_instances:
        raise Exception(
            f"Engine for model '{model_name}' not initialized. Please call init_engine with the appropriate doc_json_file_path first."
        )
    engine = _engine_instances[model_name]
    return engine.query(query, max_chunks=max_chunks, token_budget=token_budget)
>>>>>>> 9f13ea5f

if __name__ == "__main__":
    json_file_path = "data/alexnet/alexnet_code0.json"
    engine = init_engine(
        json_file_path,
        chunk_size=CHUNK_SIZE,
        chunk_overlap=CHUNK_OVERLAP
    )

    queries = [
        ("""Name each layer of this neural network sequentially. Do not generalize internal layers and include modification and activation layers""", 1024),
    ]

    for idx, (q, budget) in enumerate(queries, start=1):
        start_time = time.time()
        answer = query_llm(q, token_budget=budget)
        elapsed = time.time() - start_time
        print(f"Example {idx}:\nAnswer: {answer}\nTime: {elapsed:.2f} seconds\n")<|MERGE_RESOLUTION|>--- conflicted
+++ resolved
@@ -249,9 +249,6 @@
         self.chunk_overlap = chunk_overlap
         self.embedding_model = embedding_model
         self.generation_model = generation_model
-        self.total_input_tokens:int=0
-        self.total_output_tokens:int=0
-        self.logger = logger
 
         self.faiss_index = None
         self.dense_embeddings = []
@@ -297,7 +294,6 @@
                     "metadata": doc.metadata
                 })
             except Exception as e:
-<<<<<<< HEAD
                 logger.exception("Error computing embedding for a document chunk: %s", str(e))
 
         if not new_embeddings:
@@ -349,21 +345,6 @@
     #     self.faiss_index = faiss.IndexFlatIP(d)
     #     self.faiss_index.add(dense_np)
     #     logger.info("Built FAISS index with %d vectors of dimension %d.", dense_np.shape[0], d)
-=======
-                self.logger.exception("Error computing embedding for a document chunk: %s", str(e))
-        if not self.dense_embeddings:
-            raise ValueError("No embeddings computed.")
-        # Convert to a NumPy array of type float32.
-        dense_np = np.array(self.dense_embeddings).astype("float32")
-        # Normalize for cosine similarity.
-        norms = np.linalg.norm(dense_np, axis=1, keepdims=True)
-        dense_np = dense_np / np.maximum(norms, 1e-10)
-        d = dense_np.shape[1]
-        # Create a FAISS index using inner product (cosine similarity).
-        self.faiss_index = faiss.IndexFlatIP(d)
-        self.faiss_index.add(dense_np)
-        self.logger.info("Built FAISS index with %d vectors of dimension %d.", dense_np.shape[0], d)
->>>>>>> 9f13ea5f
 
     @retry(max_attempts=3)
     def retrieve_initial_chunks(self, query: str, max_chunks: int = 10) -> list:
@@ -630,72 +611,14 @@
 
 def query_llm(model_name: str, query: str, max_chunks: int = 10, token_budget: int = 1024) -> Union[dict, int, str, list[str]]:
     """
-    Queries the LLM with a structured prompt to obtain a response in a specific JSON format.
-
-    The prompt should include few-shot examples demonstrating the expected structure of the output.
-    The LLM is expected to return a JSON object where the primary key is `"answer"`, and the value 
-    can be one of the following types: 
-    - Integer (e.g., `{"answer": 100}`)
-    - String (e.g., `{"answer": "ReLU Activation"}`)
-    - List of strings (e.g., `{"answer": ["L1 Regularization", "Dropout"]}`)
-    - Dictionary mapping strings to integers (e.g., `{"answer": {"Convolutional": 4, "FullyConnected": 1}}`)
-
-    The function checks for cached responses before querying the LLM.
-    If an error occurs, it logs the error and returns an empty response.
-
-    Example prompt structure:
-
-    Examples:
-    Loss Function: Discriminator Loss
-    1. Network: Discriminator
-    {"answer": 784}
-    
-    2. Network: Generator
-    {"answer": 100}
-    
-    3. Network: Linear Regression
-    {"answer": 1}
-    
-    Now, for the following network:
-    Network: {network_thing_name}
-    Expected JSON Output:
-    {"answer": "<Your Answer Here>"}
-
-    Loss Function: Generator Loss
-    {"answer": ["L2 Regularization", "Elastic Net"]}
-
-    Loss Function: Cross-Entropy Loss
-    {"answer": []}
-
-    Loss Function: Binary Cross-Entropy Loss
-    {"answer": ["L2 Regularization"]}
-
-    Now, for the following loss function:
-    Loss Function: {loss_name}
-    {"answer": "<Your Answer Here>"}
-
-    Args:
-        instructions (str): Additional guidance for formatting the response.
-        prompt (str): The main query containing the few-shot examples.
-
-    Returns:
-        Union[dict, int, str, list[str]]: The parsed LLM response based on the provided examples.
-    """
-<<<<<<< HEAD
+    Public function to process a query.
+    """
 
     print(query)
     global _engine_instance
     if _engine_instance is None:
         raise Exception("Engine not initialized. Please call init_engine(json_file_path) first.")
     return _engine_instance.query(query, max_chunks=max_chunks, token_budget=token_budget)
-=======
-    if model_name not in _engine_instances:
-        raise Exception(
-            f"Engine for model '{model_name}' not initialized. Please call init_engine with the appropriate doc_json_file_path first."
-        )
-    engine = _engine_instances[model_name]
-    return engine.query(query, max_chunks=max_chunks, token_budget=token_budget)
->>>>>>> 9f13ea5f
 
 if __name__ == "__main__":
     json_file_path = "data/alexnet/alexnet_code0.json"
