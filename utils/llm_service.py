import os
import time
import numpy as np
import faiss
import ollama
import asyncio
from typing import Type, Any, TypeVar, List
from pydantic import BaseModel
from langchain_ollama import ChatOllama
from langchain_openai import ChatOpenAI
from rank_bm25 import BM25Okapi
from abc import ABC, abstractmethod

from langchain_openai import ChatOpenAI, OpenAIEmbeddings
from langchain_ollama import ChatOllama, OllamaEmbeddings

from utils.doc_chunker import semantically_chunk_documents
from utils.document_json_utils import load_documents_from_json
from utils.logger_util import get_logger
from langchain_core.callbacks.base import BaseCallbackHandler
from utils.pydantic_models import *

from dotenv import load_dotenv

T = TypeVar("T", bound=BaseModel)

load_dotenv()
os.environ["USE_LLM_API"] = "False"
# In-memory embedding cache
embedding_cache = {}

# GENERAL CONFIG
USE_LLM_API = (
    os.environ.get("USE_LLM_API", "False").lower() == "true"
)  # By default use local model

# Ollama Specific:
OLLAMA_EMBEDDING_MODEL = os.environ.get("OLLAMA_EMBEDDING_MODEL", "bge-m3")
OLLAMA_GENERATION_MODEL = os.environ.get(
    "OLLAMA_GENERATION_MODEL", "deepseek-r1:32b-qwen-distill-q4_K_M"
)
# GENERATION_MODEL = os.environ.get("GENERATION_MODEL", "deepseek-r1:1.5b")

<<<<<<< HEAD
# # OpenAI Specific:
# OPENAI_EMBEDDING_MODEL = os.environ.get(
#     "OPENAI_EMBEDDING_MODEL", "text-embedding-3-small"
# )
# OPENAI_GENERATION_MODEL = os.environ.get(
#     "OPENAI_GENERATION_MODEL", "gpt-4o-mini-2024-07-18"  # "gpt-4o-2024-08-06"
# )

# OPENAI_API_KEY = os.environ.get("OPENAI_API_KEY", "")
=======
# OpenAI Specific:
OPENAI_EMBEDDING_MODEL = os.environ.get(
    "OPENAI_EMBEDDING_MODEL", "text-embedding-3-small"
)
OPENAI_GENERATION_MODEL = os.environ.get(
    "OPENAI_GENERATION_MODEL", "gpt-4o-mini-2024-07-18"  # "gpt-4o-2024-08-06"
)
OPENAI_API_KEY = os.environ.get("OPENAI_API_KEY", "")
>>>>>>> b239b726

DENSE_WEIGHT = float(os.environ.get("DENSE_WEIGHT", 0.5))
BM25_WEIGHT = float(os.environ.get("BM25_WEIGHT", 0.5))

global logger
logger = get_logger("llm_service")

# async (wrappers for blocking API calls)
async def async_embedding(model: str, prompt: str):
    loop = asyncio.get_running_loop()
    return await loop.run_in_executor(
        None, lambda: ollama.embeddings(model=model, prompt=prompt)
    )


def compute_hash(text: str) -> str:
    """Compute a SHA256 hash for a given text."""
    import hashlib

    return hashlib.sha256(text.encode("utf-8")).hexdigest()


class DebugCallbackHandler(BaseCallbackHandler):
    def on_chat_model_start(self, serialized, prompts, **kwargs):
        print("LLM Start:", prompts)
        print("\n\n\n")

    def on_llm_end(self, output, **kwargs):
        print("LLM Debug Output:", output)
        logger.debug(f"LLM Debug Output: {output}")
        print("\n\n\n")

    def on_text(self, text, **kwargs):
        print("LLM Text:", text)
        print("\n\n\n")
        logger.debug(f"LLM Text: {text}")
        print("\n\n\n")

    def on_llm_error(self, error, **kwargs):
        print("LLM Error:", error)
        print("\n\n\n")

    def on_tool_start(self, serialized, **kwargs):
        print("Tool Start:", serialized)
        print("\n\n\n")

    def on_tool_end(self, output, **kwargs):
        print("Tool End:", output)
        print("\n\n\n")

    def on_tool_error(self, error, **kwargs):
        print("Tool Error:", error)
        print("\n\n\n")

    def on_rety(self, retry_state, **kwargs):
        print("Retry:", retry_state)
        print("\n\n\n")


# Abstract Base class for LLM Clients
class BaseLLMClient(ABC):
    @abstractmethod
    def embedding(self, text: str) -> List[float]: ...

    @abstractmethod
    def generate(self, prompt: str) -> str: ...


# LLM-Client Implementations


class OllamaClient(BaseLLMClient):
    def __init__(self, embed_model: str, gen_model: str, **kwargs):
        self.embed_model = embed_model
        self.gen_model = gen_model
        self.llm = ChatOllama(
            model=self.gen_model,
            temperature=kwargs.get('temperature', 0.2),
            seed=kwargs.get('seed',42),
            num_ctx=kwargs.get('num_ctx',10000),
            # verbose=True,
            # callbacks=[DebugCallbackHandler()], # Uncomment for debugging ollama server
        )
        self.embedder = OllamaEmbeddings(model=self.embed_model)
        # self.test_connection()

    def embedding(self, text: str) -> List[float]:
        return self.embedder.embed_query(text)

    def generate(self, prompt: str) -> str:
        response = self.llm.invoke(prompt)
        return response.content.strip()
    
    def test_connection(self):
        """Test connection by making a dummy embedding and dummy chat generation request"""
        try:
            _ = self.embedder.embed_query("test")
            logger.info("Successfully connected to OpenAI Embedding API")
            dummy_prompt = "Say hello!"
            dummy_response = self.llm.invoke(dummy_prompt)
            if not dummy_response or not hasattr(dummy_response, "content"):
                raise ValueError("Invalid dummy chat model response.")

            logger.info("Successfully connected to Ollama API")
        except Exception as e:
            logger.exception("Failed to connect to Ollama API: %s", str(e), exc_info=True)
            raise ConnectionError(f"Failed to connect to Ollama API: {e}")

class OpenAIClient(BaseLLMClient):
    def __init__(self, embed_model: str, gen_model: str, api_key: str = None, **kwargs):
        if not api_key:
            raise ValueError("OPENAI_API_KEY must be provided")

        self.embed_model = embed_model
        self.gen_model = gen_model
        self.api_key = api_key

        self.llm = ChatOpenAI(
            model=self.gen_model,
            openai_api_key=self.api_key,
            temperature=kwargs.get('temperature',0.2),
            max_tokens=4096,
        )
        self.embedder = OpenAIEmbeddings(
            model=self.embed_model,
            openai_api_key=self.api_key,
        )
        # self.test_connection()

    def embedding(self, text: str) -> list:
        return self.embedder.embed_query(text)

    def generate(self, prompt: str) -> str:
        response = self.llm.invoke(prompt)
        return response.content.strip()
    
    def test_connection(self):
        """Test connection by making a dummy embedding and dummy chat generation request"""
        try:
            _ = self.embedder.embed_query("test")
            logger.info("Successfully connected to OpenAI Embedding API")
            dummy_prompt = "Say hello!"
            dummy_response = self.llm.invoke(dummy_prompt)
            if not dummy_response or not hasattr(dummy_response, "content"):
                raise ValueError("Invalid dummy chat model response.")
            logger.info("Successfully connected to OpenAI API")
        except Exception as e:
            logger.exception("Failed to connect to OpenAI API: %s", str(e), exc_info=True)
            raise ConnectionError(f"Failed to connect to OpenAI API: {e}")
def load_environment_llm(**kwargs):
     
    llm_client = ( OpenAIClient(
                embed_model=OPENAI_EMBEDDING_MODEL,
                gen_model=OPENAI_GENERATION_MODEL,
                api_key=OPENAI_API_KEY,
                **kwargs
            ) if USE_LLM_API
            else OllamaClient(
                embed_model=OLLAMA_EMBEDDING_MODEL, gen_model=OLLAMA_GENERATION_MODEL,**kwargs
            ))
    return llm_client

class LLMQueryEngine:

    def __init__(
        self,
        json_file_path: str,
        # chunk_size: int = CHUNK_SIZE,
        # chunk_overlap: int = CHUNK_OVERLAP,
        # embedding_model: str = EMBEDDING_MODEL,
        # generation_model: str = GENERATION_MODEL,
        **kwargs
    ):
        self.logger = logger
        self.llm_client = (
            OpenAIClient(
                embed_model=OPENAI_EMBEDDING_MODEL,
                gen_model=OPENAI_GENERATION_MODEL,
                api_key=OPENAI_API_KEY,
                **kwargs
            )
            if USE_LLM_API
            else OllamaClient(
                embed_model=OLLAMA_EMBEDDING_MODEL, gen_model=OLLAMA_GENERATION_MODEL,**kwargs
            )
        )

        # Log LLMQueryEngine Inputs
        self.logger.info(
            f"""Using {"LLM API" if USE_LLM_API else "Local LLM"} with name embed_model: {self.llm_client.embed_model} and gen_model: {self.llm_client.gen_model}"""
        )

        # Load and chunk documents
        docs = load_documents_from_json(json_file_path)
        self.logger.info("Loaded %d documents from %s", len(docs), json_file_path)
        self.chunked_docs = semantically_chunk_documents(
            docs, embedder=self.llm_client.embedder
        )
        self.logger.info("Chunked documents into %d chunks", len(self.chunked_docs))

        # Build in-memory FAISS index
        self._build_faiss_index(self.chunked_docs)

        # Build BM25 index
        self.bm25_corpus = [doc.page_content for doc in self.chunked_docs]
        self.bm25_tokens = [
            doc.page_content.lower().split() for doc in self.chunked_docs
        ]
        self.bm25_index = BM25Okapi(self.bm25_tokens)
        self.logger.info(
            "Built BM25 index for %d document chunks.", len(self.chunked_docs)
        )

    def get_embedding(self, text: str) -> list:
        """Retrieve an embedding for the text, caching it in-memory."""
        key = compute_hash(text)
        if key in embedding_cache:
            return embedding_cache[key]

        embedding = self.llm_client.embedding(text)
        if embedding:
            embedding_cache[key] = embedding
            return embedding
        else:
            logger.error("Embedding failed for text: %s", text[:30])
            raise ValueError("Embedding failed")

    def _build_faiss_index(self, documents: list):
        """Build an in-memory FAISS index for dense retrieval."""
        self.dense_embeddings = []
        self.dense_mapping = []
        for doc in documents:
            try:
                emb = self.get_embedding(doc.page_content)
                self.dense_embeddings.append(emb)
                self.dense_mapping.append(
                    {"content": doc.page_content, "metadata": doc.metadata}
                )
            except Exception as e:
                self.logger.exception("Error computing embedding: %s", str(e))
        if not self.dense_embeddings:
            raise ValueError("No embeddings computed.")
        # Convert to a NumPy array of type float32.
        dense_np = np.array(self.dense_embeddings).astype("float32")
        # Normalize for cosine similarity.
        norms = np.linalg.norm(dense_np, axis=1, keepdims=True)
        dense_np = dense_np / np.maximum(norms, 1e-10)
        d = dense_np.shape[1]
        # Create a FAISS index using cosine similarity.
        self.faiss_index = faiss.IndexFlatIP(d)
        self.faiss_index.add(dense_np)
        self.logger.info(
            "Built FAISS index with %d vectors of dimension %d.", dense_np.shape[0], d
        )

    def retrieve_dense_chunks(self, query: str, max_chunks: int = 10) -> list:
        """Retrieve relevant chunks using FAISS."""
        if not query or not isinstance(query, str):
            raise ValueError("Invalid query")
        try:
            q_emb = self.get_embedding(query)
            q_emb_np = np.array(q_emb).astype("float32")
            q_emb_np = q_emb_np / np.maximum(np.linalg.norm(q_emb_np), 1e-10)
            q_emb_np = q_emb_np.reshape(1, -1)
            D, I = self.faiss_index.search(q_emb_np, max_chunks)
            candidate_chunks = []
            for idx, score in zip(I[0], D[0]):
                candidate_chunks.append(
                    {
                        "content": self.dense_mapping[idx]["content"],
                        "similarity": score * DENSE_WEIGHT,
                        "metadata": self.dense_mapping[idx]["metadata"],
                    }
                )
            return candidate_chunks
        except Exception as e:
            self.logger.exception("Error retrieving dense chunks: %s", str(e))
            return []

    def retrieve_bm25_chunks(self, query: str, max_chunks: int = 10) -> list:
        """Retrieve candidate chunks using BM25."""
        tokens = query.lower().split()
        scores = self.bm25_index.get_scores(tokens)

        top_indices = sorted(range(len(scores)), key=lambda i: scores[i], reverse=True)[
            :max_chunks
        ]
        candidates = []
        for i in top_indices:
            doc = self.chunked_docs[i]
            candidates.append(
                {
                    "content": doc.page_content,
                    "similarity": scores[i] * BM25_WEIGHT,
                    "metadata": doc.metadata,
                }
            )
        return candidates

    def merge_candidates(self, dense_candidates: List, bm25_candidates: List) -> List:
        """Merge dense and BM25 candidates with weighted scoring."""
        merged = {}
        for candidate in dense_candidates:
            key = compute_hash(candidate["content"])
            merged[key] = {
                "content": candidate["content"],
                "metadata": candidate["metadata"],
                "score": candidate["similarity"],
            }
        for candidate in bm25_candidates:
            key = compute_hash(candidate["content"])
            if key in merged:
                # Add BM25 score to existing dense score
                merged[key]["score"] += candidate["similarity"]
                self.logger.debug(
                    "Duplicate chunk found and merged: %s", candidate["content"][:30]
                )
            else:
                merged[key] = {
                    "content": candidate["content"],
                    "metadata": candidate["metadata"],
                    "score": candidate["similarity"],
                }
        merged_list = list(merged.values())
        return sorted(merged_list, key=lambda x: x["score"], reverse=True)

    def retrieve_chunks(self, query: str, max_chunks: int = 10) -> list:
        """Retrieve and merge chunks from FAISS and BM25."""
        dense_candidates = self.retrieve_dense_chunks(query, max_chunks)
        bm25_candidates = self.retrieve_bm25_chunks(query, max_chunks)
        if not dense_candidates and not bm25_candidates:
            self.logger.warning("No candidates found for query: %s", query)
            return []
        if not dense_candidates:
            self.logger.info("No dense candidates found, using BM25 only.")
            return bm25_candidates
        if not bm25_candidates:
            self.logger.info("No BM25 candidates found, using dense only.")
            return dense_candidates
        self.logger.info(
            f"Merging {len(dense_candidates)} dense candidates and {len(bm25_candidates)} BM25 candidates.",
        )
        return self.merge_candidates(dense_candidates, bm25_candidates)

    def assemble_context(
        self, chunks: list, token_budget: int
    ) -> str:  # NOTE: Fixed duplicate chunk issue
        """Assemble context within token budget."""
        if not chunks:
            self.logger.error("No chunks to assemble context from.", exc_info=True)
            raise ValueError("No chunks to assemble context from.")
        if token_budget <= 1500:
            new_token_budget = 3000
            self.logger.warning(
                f"Strangly small token budget of {token_budget}, changing to {new_token_budget} tokens."
            )
            token_budget = new_token_budget

        context = ""
        skipped = 0
        total_words = 0
        seen_content = set()  # Track content hashes to avoid duplicates
        for chunk in chunks:
            try:
                if not chunk["content"].strip():
                    self.logger.debug("Skipping empty chunk.")
                    continue
                content_hash = compute_hash(chunk["content"])
                if content_hash in seen_content:
                    self.logger.debug(
                        "Skipping duplicate chunk: %s out of total %s",
                        chunk["content"][:30],
                        skipped,
                    )
                    skipped += 1
                    continue
                chunk_words = len(chunk["content"].split())
                if total_words + chunk_words <= token_budget:

                    context += f"### {chunk['metadata'].get('section_header', 'No Header')}\n{chunk['content']}\n\n"
                    total_words += chunk_words
                    seen_content.add(content_hash)
                else:
                    break
            except Exception as e:
                self.logger.exception("Error processing chunk: %s", str(e))
                continue
        self.logger.info(
            "Assembled context with ~%d words from %d unique chunks.",
            total_words,
            len(seen_content),
        )
        return context.strip()

    def query_structured(
        self,
        query: str,
        cls_schema: Type[BaseModel],
        token_budget: int,
        max_chunks: int,
    ) -> T:
        """Query the LLM with structured output using ChatOllama."""
        start_time = time.time()
        candidates = self.retrieve_chunks(query, max_chunks)
        self.logger.info(f"Retrieved {len(candidates)} candidate chunks for query.")
        if not candidates:
            self.logger.error(
                f"No candidate chunks retrieved for query: {query}", exc_info=True
            )
            raise ValueError(f"No candidate chunks retrieved for query: {query}")

        context = self.assemble_context(candidates, token_budget)

        if not context:
            self.logger.error(
                "No context assembled for query: %s", query, exc_info=True
            )
            raise ValueError("No context assembled for query: %s", query)
        self.logger.info(f"Assembled context for query.")
        prompt = (
            f"Goal: Answer the query based on the provided context. Context is deliminated by triple back ticks\n\n"
            f"Query: {query}\n\n"
            f"Context:\n```\n{context}\n```\n\n"
            f"Response:\n"
        ).strip()
        self.logger.info(
            "Generated prompt:\n%s",
            prompt,
        )

        structured_llm = self.llm_client.llm.with_structured_output(cls_schema)
        try:
            response = structured_llm.invoke(prompt)

            self.logger.info("Raw LLM response: %s", response)
            if not response:
                self.logger.error("LLM returned None for query: %s", query)

                raise ValueError("LLM returned None")

            # Ensure response is a valid Pydantic model instance
            if not isinstance(response, cls_schema):
                self.logger.error(
                    "Response type mismatch. Expected %s, got %s",
                    cls_schema,
                    type(response),
                )

                raise ValueError(
                    f"Response type mismatch. Expected {cls_schema}, got {type(response)}"
                )

            elapsed_time = time.time() - start_time
            self.logger.info(
                "Time Elapsed for Query: %.2f seconds",
                elapsed_time,
            )
            return response
        except Exception as e:
            self.logger.exception("Error generating structured response: %s", str(e))
            raise


# Engine instance management
_engine_instances = {}

def init_engine(model_name: str, doc_json_file_path: str, **kwargs) -> LLMQueryEngine:
    """Initialize and cache an LLMQueryEngine instance."""
    if model_name not in _engine_instances:
        _engine_instances[model_name] = LLMQueryEngine(doc_json_file_path, **kwargs)
    return _engine_instances[model_name]

def query_llm(
    model_name: str,
    query: str,
    cls_schema: Type[BaseModel],
    max_chunks: int = 10,
    token_budget: int = 3000,
) -> Any:
    """High-level query function with structured output."""
    if model_name not in _engine_instances:
        raise Exception(
            f"Engine for model '{model_name}' not initialized. Call init_engine first."
        )
    engine = _engine_instances[model_name]
    return engine.query_structured(query, cls_schema, token_budget, max_chunks)

if __name__ == "__main__":
    TEST_MODEL_NAME = "alexnet"

    # Example Pydantic models for testing
    class Layer(BaseModel):
        type: str
        size: int

    class NeuralNetworkDetails(BaseModel):
        layers: list[Layer]

    json_file_path = "data/alexnet/alexnet_doc.json"

    # Initialize engine for this test model
    engine = init_engine(
        model_name=TEST_MODEL_NAME,
        doc_json_file_path=json_file_path,
    )

    # Define test queries
    queries = [
        (
            "Name each layer of this neural network sequentially. Do not generalize internal layers and include "
            "modification and activation layers. Also, specify the size of each layer (number of neurons or filters).",
            7000,
        ),
    ]

    # Loop through and run queries
    for idx, (query, token_budget) in enumerate(queries, start=1):
        start_time = time.time()
        try:
            answer = query_llm(
                model_name=TEST_MODEL_NAME,
                query=query,
                cls_schema=NeuralNetworkDetails,
                token_budget=token_budget,
            )
        except Exception as e:
            print(f"Query {idx} failed: {e}")
            continue

        print(f"\nStructured Layer Details (Example {idx}):\n")
        for i, layer in enumerate(answer.layers, start=1):
            layer = layer.model_dump()
            print(f"Layer {i}: Type = {layer['type']}, Size = {layer['size']}")

        elapsed = time.time() - start_time
        print(f"\nCompleted in {elapsed:.2f} seconds\n{'-'*40}")

        print(f"Example {idx}:\nAnswer: {answer}\nTime: {elapsed:.2f} seconds\n\n\n")<|MERGE_RESOLUTION|>--- conflicted
+++ resolved
@@ -41,17 +41,6 @@
 )
 # GENERATION_MODEL = os.environ.get("GENERATION_MODEL", "deepseek-r1:1.5b")
 
-<<<<<<< HEAD
-# # OpenAI Specific:
-# OPENAI_EMBEDDING_MODEL = os.environ.get(
-#     "OPENAI_EMBEDDING_MODEL", "text-embedding-3-small"
-# )
-# OPENAI_GENERATION_MODEL = os.environ.get(
-#     "OPENAI_GENERATION_MODEL", "gpt-4o-mini-2024-07-18"  # "gpt-4o-2024-08-06"
-# )
-
-# OPENAI_API_KEY = os.environ.get("OPENAI_API_KEY", "")
-=======
 # OpenAI Specific:
 OPENAI_EMBEDDING_MODEL = os.environ.get(
     "OPENAI_EMBEDDING_MODEL", "text-embedding-3-small"
@@ -60,7 +49,6 @@
     "OPENAI_GENERATION_MODEL", "gpt-4o-mini-2024-07-18"  # "gpt-4o-2024-08-06"
 )
 OPENAI_API_KEY = os.environ.get("OPENAI_API_KEY", "")
->>>>>>> b239b726
 
 DENSE_WEIGHT = float(os.environ.get("DENSE_WEIGHT", 0.5))
 BM25_WEIGHT = float(os.environ.get("BM25_WEIGHT", 0.5))
