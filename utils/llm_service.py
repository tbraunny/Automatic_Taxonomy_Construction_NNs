--- conflicted
+++ resolved
@@ -44,11 +44,6 @@
 # )
 # GENERATION_MODEL = os.environ.get("GENERATION_MODEL", "qwq:32b-q4_K_M")
 # GENERATION_MODEL = os.environ.get("GENERATION_MODEL", "qwen2.5:32b")
-<<<<<<< HEAD
-GENERATION_MODEL = os.environ.get("GENERATION_MODEL", "deepseek-r1:32b-qwen-distill-q4_K_M")
-# GENERATION_MODEL = os.environ.get("GENERATION_MODEL", "command-r")
-# GENERATION_MODEL = os.environ.get("GENERATION_MODEL", "deepseek-r1:1.5b")
-=======
 OLLAMA_EMBEDDING_MODEL = os.environ.get("OLLAMA_EMBEDDING_MODEL", "bge-m3")
 OLLAMA_GENERATION_MODEL = os.environ.get(
     "OLLAMA_GENERATION_MODEL", "deepseek-r1:32b-qwen-distill-q4_K_M"
@@ -65,7 +60,6 @@
 )
 
 OPENAI_API_KEY = os.environ.get("OPENAI_API_KEY", "")
->>>>>>> 5d65e70c
 
 logger = get_logger("llm_service")
 
@@ -515,16 +509,9 @@
     engine = _engine_instances[model_name]
     return engine.query_structured(query, cls_schema, token_budget, max_chunks)
 
-<<<<<<< HEAD
-# Example Pydantic models for testing
-class Layer(BaseModel):
-    type: str
-    size: int
-=======
 
 def main():
     TEST_MODEL_NAME = "STANDALONE_TEST_MODEL"
->>>>>>> 5d65e70c
 
     # Example Pydantic models for testing
     class Layer(BaseModel):
