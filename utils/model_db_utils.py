import sqlalchemy as db
import logging
import json
import glob
from sqlalchemy.orm import sessionmaker
from sqlalchemy import text
from rapidfuzz import process , fuzz

class DBUtils:
    """
    Utils for accessing, fetching & inserting data into remote Postgres server

    Must be run from WPEB machine to access server automatically (Tailscale network)
    """
    def __init__(self):
        self.engine , self.session = self._init_engine()
        self.layer_list = []
        self.model_list = []
        self.onto = 0

    def _init_engine(self):
        """
        Initialize & verify connection to the database

        :param None
        :return engine: connection engine for db comms
        :return session: session for connection to db
        """

        engine = db.create_engine('postgresql://postgres:postgres@100.80.229.100:5432/graphdb')
        Session = sessionmaker(bind=engine)
        session = Session()

        with engine.connect() as conn:
            try:
                total_networks = conn.execute(text("SELECT COUNT(graph) FROM model"))
                logging.info(f"DATABASE CONNECTED: Network count is {total_networks.fetchone()[0]}")
            except Exception as e:
                logging.exception(f"Failed to connect to database: {e}")

            return engine , session
        
    def __del__(self):
        self.session.close()
        
    def _fetch_layers(self , network: str) -> list:
        """
        Fetch all relevant layer information from graphdb

        :param network: model network name
        :return layer_list: List of layers within the given network
        """
        try:
            query = text(f"SELECT l.layer_name, l.known_type, l.model_id, m.model_name FROM layer l JOIN model m ON l.model_id = m.model_id WHERE m.model_name = :network")
            layer_info = self.session.execute(query, {"network": network})
            self.layer_list: list = layer_info.fetchall()
        except Exception as e:
            logging.exception(f"Failed to fetch layers for {network} from database: {e}")
            self.layer_list = []

        return self.layer_list
    
    def _fetch_all_models(self) -> list:
        """
        Fetch all models in database by name

        :param None
        :return model_list: List of models by name
        """
        try:
            query = text("SELECT model_name FROM model")
            models = self.session.execute(query)
            self.model_list: list[str] = [row[0] for row in models.fetchall()]
        except Exception as e:
            logging.exception(f"Failed to fetch models from database: {e}")
            self.model_list = []

        return self.model_list
    
    def _insert_model(self , name: str , graph: json , avg_embedding , model_type: str=None) -> int:
        """
        Insert a model into the database

        :param name: Name of the model
        :param type: Task characterization of the model?
        :param graph: Symbolic graph of the model (json in data/{ann_name}/*.json)
        :param avg_embedding: Average weight embedding of the model
        :return model_id: Assigned model_id of the inserted model
        """
        model_id = -1
        try:
            if not avg_embedding:
                query = text("""INSERT INTO model (model_name , library , graph) 
                            VALUES (:name , :model_type , :graph) 
                            RETURNING model_id""")
                result = self.session.execute(query , {
                    "name": name,
                    'model_type': model_type,
                    "graph": graph
                })
            else:
                query = text("""INSERT INTO model (model_name , library , average_weight_embedding , graph) 
                            VALUES (:name , :model_type , :graph , :avg_embedding) 
                            RETURNING model_id""")
                result = self.session.execute(query , {
                    "name": name,
                    'model_type': model_type,
                    "avg_embedding": avg_embedding,
                    "graph": graph
                })
            model_id = result.scalar()
            self.session.commit()
        except Exception as e:
            logging.exception(f"Failed to insert model {name} into the database: {e}")

        return model_id

    def insert_model_type(self , model_id: int , model_type: str) -> None:
        """
        Insert model type into the db if it was not previously known
        """
        try:
            query = text("""INERT INTO model (type) 
                         VALUES (:model_type) 
                         WHERE model_id = :model_id""")
            self.session.execute(query , {
                "model_type": model_type,
                "model_id": model_id
            })
            self.session.commit()
        except Exception as e:
            logging.exception(f"Failed to insert model {model_id} type {model_type} into the database: {e}")

    def _insert_layer(self , model_id: int , name: str , layer_type: str , attributes: dict) -> int:
        """
        Inserts layer into the database for a specific model

        :param model_id: Model ID
        :param name: Name of the layer
        :param type: Operation type of the layer
        :param attributes: Relevant attributes
        :return layer_id: Assigned ID of the inserted layer
        """
        layer_id = -1
        try:
            query = text("""INSERT INTO layer (layer_name , known_type , model_id , attributes)
                         VALUES (:name , :layer_type , :model_id , :attributes)
                         RETURNING layer_id""")
            result = self.session.execute(query , {
                "name": name,
                "layer_type": layer_type,
                "model_id": model_id,
                "attributes": attributes
            })
            layer_id = result.scalar()
            self.session.commit()
        except Exception as e:
            logging.exception(f"Failed to insert layer {name} in model {model_id} into database: {e}")
            
        return layer_id
    
    def _insert_parameter(self , layer_id: int , name: str , shape: tuple , weight_embedding) -> None:
        """
        Insert parameter into the database

        :param layer_id: Layer ID
        :param name: Name of the parameter
        :param shape: Shape of the parameter
        :param weight_embedding: Weight embedding vector of the parameter
        :return None
        """
        try:
            query = text("""INSERT INTO parameter (name , layer_id , shape , weight_embedding)
                         VALUES (:name , :layer_id , :shape , :weight_embedding)""")
            self.session.execute(query , {
                "name": name,
                "layer_id": layer_id,
                "shape": shape,
                "weight_embedding": weight_embedding
            })
            self.session.commit()
        except Exception as e:
            logging.exception(f"Failed to insert parameter {name} into layer {layer_id} in the database: {e}")

    def insert_papers(self , ann_path: str) -> int:
        """
        Insert paper for model into the database

        :param paper_name: Name of the paper (actual title)
        :param contents: The contents of the paper (bytea)
        :return paper_id: Insert paper's ID
        """
        paper_id = -1
        try:
            pdf_files: list = glob.glob(f"{ann_path}/**/*doc*.pdf" , recursive=True)

            for pdf in pdf_files:
                contents: dict = {}
                with open(pdf , 'r') as f:
                    contents = json.load(f)

                query = text("""INSERT INTO paper (paper_name , contents)
                            VALUES (:paper_name , :contents)
                            RETURNING paper_id""")
                result = self.session.execute(query , {
                    "paper_name": ann_path,
                    "contents": contents
                })
                paper_id = result.scalar()
                self.session.commit()
        except Exception as e:
            logging.exception(f"Failed to insert paper {ann_path} into database: {e}")

        return paper_id
    
    def model_to_paper(self , model_id: int , paper_id: int) -> int:
        """
        Insert translation between model_id & paper_id

        :param model_id: Model ID for the corresponding paper
        :param paper_id: Paper ID for the corresponding model
        :return paper_model_id: Translation ID
        """
        paper_model_id = -1
        try:
            query = text("""INSERT INTO paper_model (paper_id , model_id)
                         VALUES (:paper_id , :model_id)
                         RETURNING paper_model_id""")
            result = self.session.execute(query , {
                "paper_id": paper_id,
                "model_id": model_id
            })
            paper_model_id = result.scalar()
        except Exception as e:
            logging.exception(f"Failed to translate model {model_id} to paper {paper_id}: {e}")

        return paper_model_id

    def find_model(self , name: str=None , model_id: int=None) -> str:
        """
        Find a model in the dataabase given its ID (if no ID, fuzzy match by name)

        :param name: Name of the model
        :param model_id: ID for the model
        :return model name
        """
        if model_id:
            query = text("""SELECT name FROM model WHERE model_id = :model_id""")
            result = self.session.execute(query , {
                "model_id": model_id
            })
            model = result.fetchone()
        elif name: # fuzzy match for similar name
            name = name.lower()
            model_list: list = self.fetch_all_models()
            model , _ , _ = process.extractOne(name , model_list , score_cutoff=90)
        else:
            raise "name or model_id params requried"

        return model

    def insert_model_components(self , ann_path: str) -> int:
        """
        Insert a model into the database given its symbolic graph (json) & components

        :param ann_name: Name of model/network
        :return model_id: ID of the inserted model
        """
        json_files: list = [] # fetch relevant jsons from ann_path
        json_files.extend(glob.glob(f"{ann_path}/**/*torch*.json" , recursive=True))
        json_files.extend(glob.glob(f"{ann_path}/**/*pb*.json" , recursive=True))
        json_files.extend(glob.glob(f"{ann_path}/**/*onnx*.json" , recursive=True))

        if not json_files:
            raise FileNotFoundError

        for file in json_files:
            network_data: dict = {}

            print(file)

            with open(file , 'r') as f:
                network_data: dict = json.load(f)

            nodes = network_data.get("graph" , {}).get("node" , {})
            model_type = None
<<<<<<< HEAD
            model_id: int = self._insert_model(ann_name , model_type , network_data)
=======
            model_id: int = self._insert_model(ann_path , model_type , network_data)
>>>>>>> 7ac006db

            for layer in nodes:
                layer_name = layer.get('name')
                layer_type = layer.get('op_type')
                layer_attr = layer.get('attributes')

                layer_id = self._insert_layer(model_id , layer_name , layer_type , layer_attr)
                shape = layer.get('kernel')

<<<<<<< HEAD
                if layer_id and layer_attr:
                    for attr in layer_attr:
                        if isinstance(attr , list):
                            pass
                        if isinstance(attr , dict):
                            pass
                        else:
                            self._insert_parameter(layer_id , attr , None)
=======
                # if layer_id and layer_attr:
                #     for param_name in layer_attr:
                #         shape: list = param_name.get('ints')
                #         self._insert_parameter(layer_id , param_name , shape)
>>>>>>> 7ac006db

    
if __name__ == '__main__':
    ann_name = "alexnet"
    runner = DBUtils()
    print(runner.find_model("alexnet"))
    print(runner.insert_model_components("alexnet"))<|MERGE_RESOLUTION|>--- conflicted
+++ resolved
@@ -284,11 +284,7 @@
 
             nodes = network_data.get("graph" , {}).get("node" , {})
             model_type = None
-<<<<<<< HEAD
-            model_id: int = self._insert_model(ann_name , model_type , network_data)
-=======
             model_id: int = self._insert_model(ann_path , model_type , network_data)
->>>>>>> 7ac006db
 
             for layer in nodes:
                 layer_name = layer.get('name')
@@ -298,21 +294,10 @@
                 layer_id = self._insert_layer(model_id , layer_name , layer_type , layer_attr)
                 shape = layer.get('kernel')
 
-<<<<<<< HEAD
-                if layer_id and layer_attr:
-                    for attr in layer_attr:
-                        if isinstance(attr , list):
-                            pass
-                        if isinstance(attr , dict):
-                            pass
-                        else:
-                            self._insert_parameter(layer_id , attr , None)
-=======
                 # if layer_id and layer_attr:
                 #     for param_name in layer_attr:
                 #         shape: list = param_name.get('ints')
                 #         self._insert_parameter(layer_id , param_name , shape)
->>>>>>> 7ac006db
 
     
 if __name__ == '__main__':
