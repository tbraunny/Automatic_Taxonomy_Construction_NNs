--- conflicted
+++ resolved
@@ -8,11 +8,7 @@
 
 def extract_graph(model) -> dict:
     traced = symbolic_trace(model)
-<<<<<<< HEAD
     computeGraph = {"graph": {"node": []}}
-=======
-    computeGraph = {"network": []}
->>>>>>> 929a66bf
 
     node_outputs: dict = defaultdict(list) # bypass init loop
     for node in traced.graph.nodes:
@@ -25,15 +21,9 @@
             "name": node.name,
             "op_type": None,
             "op": node.op,
-<<<<<<< HEAD
             "output": node_outputs[node.name],#str(node.target),
             "input": list([str(arg) for arg in node.args]),  # Convert inputs to strings for JSON serialization
             "attributes": {},  # Initialize empty parameters
-=======
-            "target": node_outputs[node.name],#str(node.target),
-            "input": list([str(arg) for arg in node.args]),  # Convert inputs to strings for JSON serialization
-            "parameters": {},  # Initialize empty parameters
->>>>>>> 929a66bf
             "num_params": None # important stuff
         }
 
