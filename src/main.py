
import os
import glob
from typing import List

import utils.suppress_init # used to suppress some default lib loggings
from src.pdf_extraction.extract_filter_pdf_to_json import extract_filter_pdf_to_json
from src.code_extraction.code_extractor import CodeExtractor
from src.ontology_population.populate_annetto import instantiate_annetto
from src.ontology_population.initialize_annetto import initialize_annetto
from src.taxonomy.create_taxonomy import TaxonomyCreator, TaxonomyNode, create_tabular_view_from_faceted_taxonomy, serialize
from src.taxonomy.criteria import *
from utils.model_db_utils import DBUtils
from utils.owl_utils import delete_ann_configuration, save_ontology
from utils.constants import Constants as C
from utils.annetto_utils import load_annetto_ontology
from utils.exception_utils import CodeExtractionError, PDFError
import warnings
import json
from typing import List
from src.taxonomy.llm_generate_criteria import llm_create_taxonomy
import json

from utils.logger_util import get_logger

import os
os.environ["TF_CPP_MIN_LOG_LEVEL"] = "3"  # 0 = all logs, 1 = filter INFO, 2 = filter WARNING, 3 = filter ERROR
import logging
logging.getLogger("faiss").setLevel(logging.ERROR)


logger = get_logger("main", max_logs=3)

def remove_ann_config_from_user_owl(ann_name: str) -> None:
    """
    Removes the ANN configuration from the Annett-o ontology.
    Written specifically for user-appended ontologies.
    Saves the updated owl file to it's original location.

    :param ann_name: The name of the ANN.
    """
    if not ann_name or not isinstance(ann_name, str):
        logger.error("ANN name is required.")
        raise ValueError("ANN name is required.")
    
    owl_file = C.ONTOLOGY.USER_OWL_FILENAME
    ontology = load_annetto_ontology(return_onto_from_path=owl_file)
    with ontology:
        from utils.owl_utils import get_class_instances
        ann_instances = get_class_instances(ontology.ANNConfiguration)
        for ann_instance in ann_instances:
            ann_instance_name = ann_instance.name
            stripped_ann_instance_name = ann_instance_name.split('_', 1)[1] if '_' in ann_instance_name else ann_instance_name
            if stripped_ann_instance_name == ann_name:
                delete_ann_configuration(ontology, ann_instance_name)
                break
        save_ontology(ontology, owl_file)
        logger.info(f"Removed ANN configuration for {ann_name} from user owl file.")

def main(ann_name: str, ann_path: str, use_user_owl: bool = True, test_input_ontology_filepath: str = None, test_output_ontology_filepath: str = None) -> str:
    """
    Main function to run the Annett-o pipeline.

    :param ann_name: The name of the ANN.
    :param ann_path: The path to the directory containing the ANN files.
    :param output_ontology_filepath: The path to save the output ontology file, if you pass this, 
                                     it will overwrite the user onto file (lukas pls dont pass anything for this param, use the user_owl bool)
    :param use_user_owl: Whether to use the user-appended ontology or the pre-made stable ontology.
    """
    if ann_path.endswith(".zip"):
        from scripts.unzip_clean_repo import unzip_and_clean_repo
        new_ann_path = os.path.join(C.ONTOLOGY.USER_OWL_FILENAME, ann_name)
        try:
            unzip_and_clean_repo(ann_path, new_ann_path)
        except Exception as e:
            logger.error(f"Error unzipping the file: {e}")
            raise
        ann_path = new_ann_path
        logger.info(f"Unzipped {ann_path} to {new_ann_path}.")

    # if a annpath has a zip file, we need to unzip it
    # then we need to match the py files in to the same file in the zip dir
    # clean that zip dir
    # need to come up with how we pass this to Tom

    if not os.path.isdir(ann_path):
        logger.error("ANN path must be a directory.")
        raise ValueError("ANN path must be a directory.")

    # Check if the ann_path has pdfs
    ann_pdfs = glob.glob(os.path.join(ann_path,"*.pdf"))
    if not ann_pdfs:
        logger.error(f"No PDF files found in {ann_path}.")
        raise PDFError(
        message="No PDFs provided. Please provide a PDF.",
        code="PDF_NOT_FOUND",
        context={"datatype": "422", "property": "pdf"})
    # If ann_path has multiple pdfs, use the first one and log a warning
    # NOTE: Can only handle one pdf for now. Assumes a single ANN can't have multiple papers 
    if len(ann_pdfs) > 1:
        logger.warning(f"Multiple PDF files found in {ann_path}. Using the first one.")
        ann_pdf = ann_pdfs[0]
    else:
        ann_pdf = ann_pdfs[0]

    # TODO: Use llm query to verify if the pdf is about a NN architecture

    # Extract text from PDF
    extract_filter_pdf_to_json(ann_pdf, ann_path)
    logger.info(f"Extracted text from {ann_pdf} to JSON.")

    # # Extract code (give file path, glob is processed in the function), if any
    pytorch_module_names: List[str] = []
    process_code = CodeExtractor()
    process_code.process_code_file(ann_path)
    pytorch_module_names = process_code.pytorch_module_names
    logger.info(f"Extracted code from to JSON.")

    # # insert model into db 
    # # NOTE: This is for Chase
    # db_runner = DBUtils()
    # model_id: int = db_runner.insert_model_components(ann_path) # returns id of inserted model
    # paper_id: int = db_runner.insert_papers(ann_path)
    # translation_id: int = db_runner.model_to_paper(model_id, paper_id)

    if test_input_ontology_filepath:
        logger.info("Using parameter passed ontology.")
        input_ontology = load_annetto_ontology(
            return_onto_from_path=output_ontology_filepath
        )
    elif not use_user_owl:
        logger.info("Using the stable ontology.")
        input_ontology = load_annetto_ontology(return_onto_from_release="stable")
    else:
        logger.info("Using the user ontology.")
        input_ontology = load_annetto_ontology(
            return_onto_from_path=C.ONTOLOGY.USER_OWL_FILENAME
        )

    if test_output_ontology_filepath:
        output_ontology_filepath = test_output_ontology_filepath
    else:
        output_ontology_filepath = C.ONTOLOGY.USER_OWL_FILENAME

    # Initialize Annett-o with new classes and properties
    initialize_annetto(input_ontology, logger)
    logger.info("Initialized Annett-o ontology.")

    # Instantiate Annett-o
    instantiate_annetto(ann_name, ann_path, input_ontology, output_ontology_filepath, pytorch_module_names)
    logger.info("Instantiated Annett-o ontology.")

    # Define split criteria via llm
    ontology = load_annetto_ontology(return_onto_from_path=output_ontology_filepath)
<<<<<<< HEAD
    thecriteria = llm_create_taxonomy('What would you say is the taxonomy that represents all neural network?', ontology)
=======
    thecriteria = llm_create_taxonomy('Please generate split criteria that can be used to uniquely seperate neural networks models?', ontology)
    print(f"The criteria: {thecriteria}")
>>>>>>> 60dd18e7
    taxonomy_creator = TaxonomyCreator(ontology,criteria=thecriteria.criteriagroup)
    format='json'
    topnode, facetedTaxonomy, output = taxonomy_creator.create_taxonomy(format=format,faceted=True)
    
    # Create faceted taxonomy as df
    df = create_tabular_view_from_faceted_taxonomy(taxonomy_str=json.dumps(serialize(facetedTaxonomy)), format=format)
<<<<<<< HEAD
    
=======
>>>>>>> 60dd18e7
    df.to_csv("./data/taxonomy/faceted/generic/generic_taxonomy.csv")


if __name__ == "__main__":
    ann_list = ["cgan_gan" , "discogan_gan" , "gat_gnn" , "inceptionv3_cnn" , "lenet" , "lstm_rnn" , "pin_svm" , "sparse_ae" , "stackgan_gan" , "unet_cnn" , "xception_cnn"]

    ann_name = "alexnet"   
    user_path = "data/owl_testing"
    user_ann_path = os.path.join(user_path, ann_name)
    os.makedirs(user_ann_path, exist_ok=True)
    main(ann_name, user_ann_path, use_user_owl=True)
    #remove_ann_config_from_user_owl(ann_name)

        # ann_name = "hopfield_rnn"
        # user_path = "data/more_papers"
        # user_ann_path = os.path.join(user_path, ann_name)
        # os.makedirs(user_ann_path, exist_ok=True)
        # main(ann_name, user_ann_path, use_user_owl=True)
        # remove_ann_config_from_user_owl(ann_name)<|MERGE_RESOLUTION|>--- conflicted
+++ resolved
@@ -116,12 +116,12 @@
     pytorch_module_names = process_code.pytorch_module_names
     logger.info(f"Extracted code from to JSON.")
 
-    # # insert model into db 
-    # # NOTE: This is for Chase
-    # db_runner = DBUtils()
-    # model_id: int = db_runner.insert_model_components(ann_path) # returns id of inserted model
-    # paper_id: int = db_runner.insert_papers(ann_path)
-    # translation_id: int = db_runner.model_to_paper(model_id, paper_id)
+    # # # insert model into db 
+    # # # NOTE: This is for Chase
+    # # db_runner = DBUtils()
+    # # model_id: int = db_runner.insert_model_components(ann_path) # returns id of inserted model
+    # # paper_id: int = db_runner.insert_papers(ann_path)
+    # # translation_id: int = db_runner.model_to_paper(model_id, paper_id)
 
     if test_input_ontology_filepath:
         logger.info("Using parameter passed ontology.")
@@ -152,22 +152,14 @@
 
     # Define split criteria via llm
     ontology = load_annetto_ontology(return_onto_from_path=output_ontology_filepath)
-<<<<<<< HEAD
-    thecriteria = llm_create_taxonomy('What would you say is the taxonomy that represents all neural network?', ontology)
-=======
     thecriteria = llm_create_taxonomy('Please generate split criteria that can be used to uniquely seperate neural networks models?', ontology)
     print(f"The criteria: {thecriteria}")
->>>>>>> 60dd18e7
     taxonomy_creator = TaxonomyCreator(ontology,criteria=thecriteria.criteriagroup)
     format='json'
     topnode, facetedTaxonomy, output = taxonomy_creator.create_taxonomy(format=format,faceted=True)
     
     # Create faceted taxonomy as df
     df = create_tabular_view_from_faceted_taxonomy(taxonomy_str=json.dumps(serialize(facetedTaxonomy)), format=format)
-<<<<<<< HEAD
-    
-=======
->>>>>>> 60dd18e7
     df.to_csv("./data/taxonomy/faceted/generic/generic_taxonomy.csv")
 
 
