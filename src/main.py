
import os
import glob
from src.pdf_extraction.extract_filter_pdf_to_json import extract_filter_pdf_to_json
from src.code_extraction.code_extractor import CodeExtractor
from src.instantiate_annetto.instantiate_annetto import instantiate_annetto
from src.instantiate_annetto.initialize_annetto import initialize_annetto
from utils.model_db_utils import DBUtils
from utils.owl_utils import delete_ann_configuration, save_ontology
from utils.constants import Constants as C
from utils.annetto_utils import load_annetto_ontology
<<<<<<< HEAD
from utils.constants import Constants as C
=======
import warnings
from typing import List

from utils.logger_util import get_logger
>>>>>>> b239b726

logger = get_logger("main", max_logs=3)

def remove_ann_config_from_user_owl(ann_name: str, user_dir: str) -> None:
    """
    Removes the ANN configuration from the Annett-o ontology.
    Written specifically for user-appended ontologies.
    Saves the updated owl file to it's original location.

    :param ann_name: The name of the ANN.
    :param user_dir: The path to the directory containing the user files.
    """
    if not ann_name or not isinstance(ann_name, str):
        raise ValueError("ANN name is required.")
    if not os.path.isdir(user_dir):
        raise ValueError("User_dir must be a directory.")
    
    owl_files = glob.glob(f"{user_dir}/*.owl") # should only be one owl file in a user folder
    if len(owl_files) > 1:
        warnings.warn(f"Multiple owl files found in {user_dir}. Using the first one.")
    owl_file = owl_files[0] if owl_files else None     
    if not owl_file:
        raise ValueError("No owl file found in the user_dir path.")
    
    ontology = load_annetto_ontology(return_onto_from_path=C.ONTOLOGY.USER_OWL_FILENAME)
    with ontology:
        delete_ann_configuration(ontology, ann_name)
        save_ontology(ontology, owl_file)

def main(ann_name: str, ann_path: str, output_ontology_filepath: str = "", use_user_owl: bool = False) -> str:
    """
    Main function to run the Annett-o pipeline.

    :param ann_name: The name of the ANN.
    :param ann_path: The path to the directory containing the ANN files.
    :param use_user_owl: Whether to use the user-appended ontology or the pre-made stable ontology.
    """
    if not isinstance(ann_name, str):
        raise ValueError("ANN name must be a string.")
    if not os.path.isdir(ann_path):
        raise ValueError("ANN path must be a directory.")

    ann_pdf_files = glob.glob(f"{ann_path}/*.pdf")
    print(f"PDF files found in {ann_path}: {ann_pdf_files}")
    py_files = glob.glob(f"{ann_path}/**/*.py" , recursive=True)
    # onnx_files = glob.glob(f"{ann_path}/**/*.onnx" , recursive=True)
    # pb_files = glob.glob(f"{ann_path}/**/*.pb" , recursive=True)
    if not ann_pdf_files:
        print(f"No PDF files found in {ann_path}.")
        raise FileNotFoundError(f"No PDF files found in {ann_path}.")
    if not py_files: #and not onnx_files and not pb_files:
        raise FileNotFoundError(f"No code files found in {ann_path}.")
    # TODO: Use llm query to verify if the pdf is about a NN architecture
    # TODO: verify if code has any classes that inherit from nn.Module

    # Extract text from PDF, if any
    if ann_pdf_files:
        ann_doc_json = glob.glob(f"{ann_path}/*doc*.json")
        if not ann_doc_json:
                for pdf_file in ann_pdf_files:
                    extract_filter_pdf_to_json(pdf_file, ann_path)

    # Extract code (give file path, glob is processed in the function), if any
    pytorch_module_names: List[str] = []
    if py_files: # or onnx_files or pb_files:
        process_code = CodeExtractor()
        # ann_torch_json = glob.glob(f"{ann_path}/*torch*.json")
        # if not ann_torch_json:
        process_code.process_code_file(ann_path)
        pytorch_module_names = process_code.pytorch_module_names # for richie

<<<<<<< HEAD
    # insert model into db
    # db_runner = DBUtils()
    # model_id: int = db_runner.insert_model_components(ann_path) # returns id of inserted model
    # paper_id: int = db_runner.insert_papers(ann_path)
    # print(model_id ,)
=======
    # # insert model into db
    # db_runner = DBUtils()
    # model_id: int = db_runner.insert_model_components(ann_path) # returns id of inserted model
    # paper_id: int = db_runner.insert_papers(ann_path)
>>>>>>> b239b726
    # translation_id: int = db_runner.model_to_paper(model_id, paper_id)

    output_ontology_filepath = C.ONTOLOGY.USER_OWL_FILENAME
    if not use_user_owl:
        input_ontology = load_annetto_ontology(return_onto_from_release="stable")
    else:
        input_ontology = load_annetto_ontology(
            return_onto_from_path=output_ontology_filepath
        )

    # Initialize Annett-o with new classes and properties
    print("Initializing Annett-o ontology...")
    initialize_annetto(input_ontology, logger)
    # Instantiate Annett-o
    instantiate_annetto(ann_name, ann_path, input_ontology, output_ontology_filepath, pytorch_module_names)

if __name__ == "__main__":
    # Example usage
    ann_name = "alexnet"
    user_path = "data/owl_testing"
    user_ann_path = os.path.join(user_path, ann_name)
    os.makedirs(user_ann_path, exist_ok=True)
    main(ann_name, user_ann_path, use_user_owl=False)<|MERGE_RESOLUTION|>--- conflicted
+++ resolved
@@ -9,14 +9,10 @@
 from utils.owl_utils import delete_ann_configuration, save_ontology
 from utils.constants import Constants as C
 from utils.annetto_utils import load_annetto_ontology
-<<<<<<< HEAD
-from utils.constants import Constants as C
-=======
 import warnings
 from typing import List
 
 from utils.logger_util import get_logger
->>>>>>> b239b726
 
 logger = get_logger("main", max_logs=3)
 
@@ -88,18 +84,10 @@
         process_code.process_code_file(ann_path)
         pytorch_module_names = process_code.pytorch_module_names # for richie
 
-<<<<<<< HEAD
-    # insert model into db
-    # db_runner = DBUtils()
-    # model_id: int = db_runner.insert_model_components(ann_path) # returns id of inserted model
-    # paper_id: int = db_runner.insert_papers(ann_path)
-    # print(model_id ,)
-=======
     # # insert model into db
     # db_runner = DBUtils()
     # model_id: int = db_runner.insert_model_components(ann_path) # returns id of inserted model
     # paper_id: int = db_runner.insert_papers(ann_path)
->>>>>>> b239b726
     # translation_id: int = db_runner.model_to_paper(model_id, paper_id)
 
     output_ontology_filepath = C.ONTOLOGY.USER_OWL_FILENAME
