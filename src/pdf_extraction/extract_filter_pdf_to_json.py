"""
This script extracts text from a PDF, filters out unwanted sections based on fuzzy matching,
and saves the processed content as a JSON file. The title and each section’s header is stored in the document metadata.
Document objects are stored as json for persistence.

Example usage:
    python3 extract_filter_pdf_to_json.py --pdf_path input_pdf_name.pdf
        i.e. python3 src/pdf_extraction/extract_filter_pdf_to_json.py --pdf_path data/alexnet/alexnet.pdf

    Note: After extraction, load_documents_from_json() from utils/document_json_utils.py can be used to load the JSON file back into Document objects.
"""

import re
import argparse
import logging
import glob
from fuzzywuzzy import fuzz
from langchain_core.documents.base import Document
from src.pdf_extraction.utils.docling_pdf_loader import DoclingPDFLoader

import json
from langchain_core.documents.base import Document

def save_documents_to_json(documents: list, output_path: str):
    """
    Saves a list of Document objects to a JSON file.
    
    :param documents: List of Document objects.
    :param output_path: Path to save the JSON file.
    """
    json_data = []

    for doc in documents:
        json_data.append({
            "page_content": doc.page_content,
            "metadata": doc.metadata  # Preserve metadata
        })

    with open(output_path, "w", encoding="utf-8") as f:
        json.dump(json_data, f, indent=4, ensure_ascii=False)

    print(f"Documents saved successfully to {output_path}")
    
def load_documents_from_json(input_path: str) -> list:
    """
    Loads a list of Document objects from a JSON file.
    
    :param input_path: Path to the JSON file.
    :return: List of reconstructed Document objects.
    """
    with open(input_path, "r", encoding="utf-8") as f:
        json_data = json.load(f)

    documents = [
        Document(page_content=doc["page_content"], metadata=doc["metadata"])
        for doc in json_data
    ]

    print(f"Documents loaded successfully from {input_path}")
    return documents

### Utils for debugging
def write_list_to_txt(list, output_path = 'pdf_extract_test.txt'):
    with open(output_path, "w") as f:
        for i, item in enumerate(list):
            f.write(item.page_content + "\n---\n")

def print_document_metadata(document: Document):
    """
    Prints all metadata from a Document object in a readable format.

    :param document: A Document object from LangChain.
    """
    print("\n=== Document Metadata ===")
    for key, value in document.metadata.items():
        print(f"{key}: {value}")
    print("=========================\n")

# Set up logging
logging.basicConfig(level=logging.INFO)
logger = logging.getLogger(__name__)

# List of section names to exclude (using fuzzy matching)
EXCLUDED_SECTIONS = [
    "References", "Citations", "Related Works", "Authors", "Background"
]

def is_excluded_section(header_text: str, excluded_sections: list, threshold: int = 80) -> bool:
    """
    Determines if a section header is similar to one of the excluded section names using fuzzy matching.
    
    :param header_text: The extracted header text.
    :param excluded_sections: List of section headers to exclude.
    :param threshold: Similarity threshold (0-100); higher values are stricter.
    :return: True if the header should be excluded, False otherwise.
    """
    for excluded in excluded_sections:
        similarity = fuzz.ratio(header_text.lower(), excluded.lower())
        if similarity >= threshold:
            logger.info(f"Excluding section '{header_text}' (Matched: {excluded}, Similarity: {similarity}%)")
            return True
    return False

def filter_sections_from_documents(documents: list, excluded_sections: list) -> list:
    """
    Splits the content of each Document into sections based on markdown-style headers(i.e. "## 1. Introduction").
    The header (i.e. the first line starting with '#' characters) is removed from the main text and
    stored in the document metadata as 'section_header'. Sections whose header matches one of the 
    excluded sections (using fuzzy matching) are dropped.
    
    :param documents: List of Document objects (each with a 'page_content' string).
    :param excluded_sections: List of section header names to filter out.
    :return: List of filtered Document objects.
    """
    filtered_docs = []
    # Regex pattern to match a header (with 1-3 '#' symbols) and capture the following section text.
    pattern = r"(#{1,3}\s+.+?\n)(.*?)(?=(?:#{1,3}\s)|\Z)"
    
    for doc in documents:
        content = doc.page_content
        matches = list(re.finditer(pattern, content, re.DOTALL))
        
        if not matches:
            # No sections found: add the document as-is.
            filtered_docs.append(doc)
            continue
        first_doc = True
        title = None
        for match in matches:
            header, body = match.groups()

            # Keep header with its body text
            body = header + body
            
            # Clean the header; strip leading '#' and non-letter characters.
            header_text = re.sub(r'^[^a-zA-Z]+', '', header.strip("# \n"))

            if first_doc:
                title = header_text
                first_doc = False
                continue
            
            if is_excluded_section(header_text, excluded_sections):
                continue

            # Create metadata
            new_metadata = {**doc.metadata, "section_header": header_text, "title":title, "type":"paper"}

            filtered_docs.append(Document(page_content=body.strip(), metadata=new_metadata))
    
    return filtered_docs

def write_list_to_txt(documents: list, output_path: str) -> None:
    """
    Writes the page content of each Document object to a text file for debugging.
    
    :param documents: List of Document objects.
    :param output_path: Path to save the debug text file.
    """
    with open(output_path, "w", encoding="utf-8") as f:
        for doc in documents:
            f.write(doc.page_content + "\n---\n")

def extract_filter_pdf_to_json(pdf_path: str, debug: bool = False) -> None:
    """
    Loads a PDF, extracts and filters its text into sections, and saves the results as a JSON file.
    
    :param pdf_path: Path to the input PDF file.
    :param output_path: Path to save the JSON output.
    """
    logger.info(f"Loading PDF from: {pdf_path}")
    loader = DoclingPDFLoader(file_path=pdf_path)
    docs = loader.load()

    if not pdf_path:
        raise ValueError("PDF path is required.")
    if not pdf_path.endswith(".pdf"):
        raise ValueError("Input file must be a PDF.")
    
    output_path = pdf_path.replace(".pdf" , "_doc.json")
    logger.info("Filtering sections from extracted documents...")
    filtered_docs = filter_sections_from_documents(docs, EXCLUDED_SECTIONS)
        
    logger.info(f"Saving filtered documents to JSON: {output_path}")
    save_documents_to_json(filtered_docs, output_path)

    logger.info("Processing complete.")

def main():
    ann_name = "alexnet"
    input_file = f"data/{ann_name}/{ann_name}.pdf"

    extract_filter_pdf_to_json(input_file)

if __name__ == "__main__":
    parser = argparse.ArgumentParser(
        description="Extract, filter, and convert PDF content to JSON."
    )
    parser.add_argument("--pdf_path", required=True ,type=str, help="Path to the input PDF file.")
    args = parser.parse_args()
    if not args.pdf_path:
        raise ValueError("PDF path is required.")
    
    extract_filter_pdf_to_json(args.pdf_path)
<<<<<<< HEAD
# python3 src/pdf_extraction/extract_filter_pdf_to_json.py --pdf_path data/gan/gan.pdf
=======

    main()
>>>>>>> 0d4ce4a5
<|MERGE_RESOLUTION|>--- conflicted
+++ resolved
@@ -202,9 +202,5 @@
         raise ValueError("PDF path is required.")
     
     extract_filter_pdf_to_json(args.pdf_path)
-<<<<<<< HEAD
-# python3 src/pdf_extraction/extract_filter_pdf_to_json.py --pdf_path data/gan/gan.pdf
-=======
-
-    main()
->>>>>>> 0d4ce4a5
+
+    main()