"""
This script extracts text from a PDF, filters out unwanted sections based on fuzzy matching,
and saves the processed content as a JSON file. The title and each section’s header is stored in the document metadata.
Document objects are stored as json for persistence.

Example usage:
    python3 extract_filter_pdf_to_json.py --pdf_path input_pdf_name.pdf
        i.e. python3 src/pdf_extraction/extract_filter_pdf_to_json.py --pdf_path data/alexnet/alexnet.pdf

    Note: After extraction, load_documents_from_json() from utils/document_json_utils.py can be used to load the JSON file back into Document objects.
"""

import re
import argparse
import logging
import glob
from fuzzywuzzy import fuzz
from langchain_core.documents.base import Document
from src.pdf_extraction.utils.docling_pdf_loader import DoclingPDFLoader

import json
from langchain_core.documents.base import Document

def save_documents_to_json(documents: list, output_path: str):
    """
    Saves a list of Document objects to a JSON file.
    
    :param documents: List of Document objects.
    :param output_path: Path to save the JSON file.
    """
    json_data = []

    for doc in documents:
        json_data.append({
            "page_content": doc.page_content,
            "metadata": doc.metadata  # Preserve metadata
        })

    with open(output_path, "w", encoding="utf-8") as f:
        json.dump(json_data, f, indent=4, ensure_ascii=False)

    print(f"Documents saved successfully to {output_path}")
    
def load_documents_from_json(input_path: str) -> list:
    """
    Loads a list of Document objects from a JSON file.
    
    :param input_path: Path to the JSON file.
    :return: List of reconstructed Document objects.
    """
    with open(input_path, "r", encoding="utf-8") as f:
        json_data = json.load(f)

    documents = [
        Document(page_content=doc["page_content"], metadata=doc["metadata"])
        for doc in json_data
    ]

    print(f"Documents loaded successfully from {input_path}")
    return documents

### Utils for debugging
def write_list_to_txt(list, output_path = 'pdf_extract_test.txt'):
    with open(output_path, "w") as f:
        for i, item in enumerate(list):
            f.write(item.page_content + "\n---\n")

def print_document_metadata(document: Document):
    """
    Prints all metadata from a Document object in a readable format.

    :param document: A Document object from LangChain.
    """
    print("\n=== Document Metadata ===")
    for key, value in document.metadata.items():
        print(f"{key}: {value}")
    print("=========================\n")

# Set up logging
logging.basicConfig(level=logging.INFO)
logger = logging.getLogger(__name__)

# List of section names to exclude (using fuzzy matching)
EXCLUDED_SECTIONS = [
    "References", "Citations", "Related Works", "Authors", "Background"
]

def is_excluded_section(header_text: str, excluded_sections: list, threshold: int = 80) -> bool:
    """
    Determines if a section header is similar to one of the excluded section names using fuzzy matching.
    
    :param header_text: The extracted header text.
    :param excluded_sections: List of section headers to exclude.
    :param threshold: Similarity threshold (0-100); higher values are stricter.
    :return: True if the header should be excluded, False otherwise.
    """
    for excluded in excluded_sections:
        similarity = fuzz.ratio(header_text.lower(), excluded.lower())
        if similarity >= threshold:
            logger.info(f"Excluding section '{header_text}' (Matched: {excluded}, Similarity: {similarity}%)")
            return True
    return False

def filter_sections_from_documents(documents: list, excluded_sections: list) -> list:
    """
    Splits the content of each Document into sections based on markdown-style headers(i.e. "## 1. Introduction").
    The header (i.e. the first line starting with '#' characters) is removed from the main text and
    stored in the document metadata as 'section_header'. Sections whose header matches one of the 
    excluded sections (using fuzzy matching) are dropped.
    
    :param documents: List of Document objects (each with a 'page_content' string).
    :param excluded_sections: List of section header names to filter out.
    :return: List of filtered Document objects.
    """
    filtered_docs = []
    # Regex pattern to match a header (with 1-3 '#' symbols) and capture the following section text.
    pattern = r"(#{1,3}\s+.+?\n)(.*?)(?=(?:#{1,3}\s)|\Z)"
    
    for doc in documents:
        content = doc.page_content
        matches = list(re.finditer(pattern, content, re.DOTALL))
        
        if not matches:
            # No sections found: add the document as-is.
            filtered_docs.append(doc)
            continue
        first_doc = True
        title = None
        for match in matches:
            header, body = match.groups()

            # Keep header with its body text
            body = header + body
            
            # Clean the header; strip leading '#' and non-letter characters.
            header_text = re.sub(r'^[^a-zA-Z]+', '', header.strip("# \n"))

            if first_doc:
                title = header_text
                first_doc = False
                continue
            
            if is_excluded_section(header_text, excluded_sections):
                continue

            # Create metadata
            new_metadata = {**doc.metadata, "section_header": header_text, "title":title, "type":"paper"}

            filtered_docs.append(Document(page_content=body.strip(), metadata=new_metadata))
    
    return filtered_docs

def write_list_to_txt(documents: list, output_path: str) -> None:
    """
    Writes the page content of each Document object to a text file for debugging.
    
    :param documents: List of Document objects.
    :param output_path: Path to save the debug text file.
    """
    with open(output_path, "w", encoding="utf-8") as f:
        for doc in documents:
            f.write(doc.page_content + "\n---\n")

def extract_filter_pdf_to_json(pdf_path: str, debug: bool = False) -> None:
    """
    Loads a PDF, extracts and filters its text into sections, and saves the results as a JSON file.
    
    :param pdf_path: Path to the input PDF file.
    :param output_path: Path to save the JSON output.
    """
    logger.info(f"Loading PDF from: {pdf_path}")
    loader = DoclingPDFLoader(file_path=pdf_path)
    docs = loader.load()

    if not pdf_path:
        raise ValueError("PDF path is required.")
    if not pdf_path.endswith(".pdf"):
        raise ValueError("Input file must be a PDF.")
    
    output_path = pdf_path.replace(".pdf" , "_doc.json")
    logger.info("Filtering sections from extracted documents...")
    filtered_docs = filter_sections_from_documents(docs, EXCLUDED_SECTIONS)
        
    logger.info(f"Saving filtered documents to JSON: {output_path}")
    save_documents_to_json(filtered_docs, output_path)

    logger.info("Processing complete.")

def main():
    ann_name = "alexnet"
    input_file = f"data/{ann_name}/{ann_name}.pdf"

    extract_filter_pdf_to_json(input_file)

if __name__ == "__main__":
    parser = argparse.ArgumentParser(
        description="Extract, filter, and convert PDF content to JSON."
    )
    parser.add_argument("--pdf_path", required=True ,type=str, help="Path to the input PDF file.")
    args = parser.parse_args()
    if not args.pdf_path:
        raise ValueError("PDF path is required.")
    
    extract_filter_pdf_to_json(args.pdf_path)
<<<<<<< HEAD

    main()
=======
# python3 src/pdf_extraction/extract_filter_pdf_to_json.py --pdf_path data/transformer/transformer.pdf
>>>>>>> 63270fd2
<|MERGE_RESOLUTION|>--- conflicted
+++ resolved
@@ -186,12 +186,6 @@
 
     logger.info("Processing complete.")
 
-def main():
-    ann_name = "alexnet"
-    input_file = f"data/{ann_name}/{ann_name}.pdf"
-
-    extract_filter_pdf_to_json(input_file)
-
 if __name__ == "__main__":
     parser = argparse.ArgumentParser(
         description="Extract, filter, and convert PDF content to JSON."
@@ -202,9 +196,4 @@
         raise ValueError("PDF path is required.")
     
     extract_filter_pdf_to_json(args.pdf_path)
-<<<<<<< HEAD
-
-    main()
-=======
-# python3 src/pdf_extraction/extract_filter_pdf_to_json.py --pdf_path data/transformer/transformer.pdf
->>>>>>> 63270fd2
+# python3 src/pdf_extraction/extract_filter_pdf_to_json.py --pdf_path data/transformer/transformer.pdf