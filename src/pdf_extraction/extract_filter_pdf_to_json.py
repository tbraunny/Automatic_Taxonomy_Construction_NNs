--- conflicted
+++ resolved
@@ -155,10 +155,5 @@
     
     extract_filter_pdf_to_json(args.pdf_path, args.output_path)
 
-<<<<<<< HEAD
-model_name = 'aae'
-extract_filter_pdf_to_json(f"data/{model_name}/{model_name}.pdf", f"data/{model_name}/doc_{model_name}.json")
-=======
 if __name__ == "__main__":
-    main()
->>>>>>> 1a47c809
+    main()