"""
This script extracts text from a PDF, filters out unwanted sections based on fuzzy matching,
and saves the processed content as a JSON file. The title and each section’s header is stored in the document metadata.
Document objects are stored as json for persistence.


Example usage:
    python3 input_pdf_name.pdf output_json_name.json
        i.e. python3 extract_filter_pdf_to_json.py data/resnet/resnet.pdf data/resnet/filtered_resnet.json

    Note: After extraction, load_documents_from_json() from utils/document_json_utils.py can be used to load the JSON file back into Document objects.

Required dependencies:
    - python-Levenshtein
    - fuzzywuzzy
    - langchain_core
"""

import re
import argparse
import logging
from fuzzywuzzy import fuzz
from langchain_core.documents.base import Document
from src.pdf_extraction.utils.docling_pdf_loader import DoclingPDFLoader
from utils.document_json_utils import save_documents_to_json

### Utils for debugging
def write_list_to_txt(list, output_path = 'pdf_extract_test.txt'):
    with open(output_path, "w") as f:
        for i, item in enumerate(list):
            f.write(item.page_content + "\n---\n")

def print_document_metadata(document: Document):
    """
    Prints all metadata from a Document object in a readable format.

    :param document: A Document object from LangChain.
    """
    print("\n=== Document Metadata ===")
    for key, value in document.metadata.items():
        print(f"{key}: {value}")
    print("=========================\n")

# Set up logging
logging.basicConfig(level=logging.INFO)
logger = logging.getLogger(__name__)

# List of section names to exclude (using fuzzy matching)
EXCLUDED_SECTIONS = [
    "References", "Citations", "Related Works", "Authors", "Background"
]

def is_excluded_section(header_text: str, excluded_sections: list, threshold: int = 80) -> bool:
    """
    Determines if a section header is similar to one of the excluded section names using fuzzy matching.
    
    :param header_text: The extracted header text.
    :param excluded_sections: List of section headers to exclude.
    :param threshold: Similarity threshold (0-100); higher values are stricter.
    :return: True if the header should be excluded, False otherwise.
    """
    for excluded in excluded_sections:
        similarity = fuzz.ratio(header_text.lower(), excluded.lower())
        if similarity >= threshold:
            logger.info(f"Excluding section '{header_text}' (Matched: {excluded}, Similarity: {similarity}%)")
            return True
    return False

def filter_sections_from_documents(documents: list, excluded_sections: list) -> list:
    """
    Splits the content of each Document into sections based on markdown-style headers(i.e. "## 1. Introduction").
    The header (i.e. the first line starting with '#' characters) is removed from the main text and
    stored in the document metadata as 'section_header'. Sections whose header matches one of the 
    excluded sections (using fuzzy matching) are dropped.
    
    :param documents: List of Document objects (each with a 'page_content' string).
    :param excluded_sections: List of section header names to filter out.
    :return: List of filtered Document objects.
    """
    filtered_docs = []
    # Regex pattern to match a header (with 1-3 '#' symbols) and capture the following section text.
    pattern = r"(#{1,3}\s+.+?\n)(.*?)(?=(?:#{1,3}\s)|\Z)"
    
    for doc in documents:
        content = doc.page_content
        matches = list(re.finditer(pattern, content, re.DOTALL))
        
        if not matches:
            # No sections found: add the document as-is.
            filtered_docs.append(doc)
            continue
        first_doc = True
        title = None
        for match in matches:
            header, body = match.groups()

            # Keep header with its body text
            body = header + body
            
            # Clean the header; strip leading '#' and non-letter characters.
            header_text = re.sub(r'^[^a-zA-Z]+', '', header.strip("# \n"))

            if first_doc:
                title = header_text
                first_doc = False
                continue
            
            if is_excluded_section(header_text, excluded_sections):
                continue

            # Create metadata
            new_metadata = {**doc.metadata, "section_header": header_text, "title":title, "type":"paper"}

            filtered_docs.append(Document(page_content=body.strip(), metadata=new_metadata))
    
    return filtered_docs

def write_list_to_txt(documents: list, output_path: str) -> None:
    """
    Writes the page content of each Document object to a text file for debugging.
    
    :param documents: List of Document objects.
    :param output_path: Path to save the debug text file.
    """
    with open(output_path, "w", encoding="utf-8") as f:
        for doc in documents:
            f.write(doc.page_content + "\n---\n")

def extract_filter_pdf_to_json(pdf_path: str, debug: bool = False) -> None:
    """
    Loads a PDF, extracts and filters its text into sections, and saves the results as a JSON file.
    
    :param pdf_path: Path to the input PDF file.
    :param output_path: Path to save the JSON output.
    """
    logger.info(f"Loading PDF from: {pdf_path}")
    loader = DoclingPDFLoader(file_path=pdf_path)
    docs = loader.load()

    output_path = pdf_path.replace(".pdf" , "_doc.json")
    
    logger.info("Filtering sections from extracted documents...")
    filtered_docs = filter_sections_from_documents(docs, EXCLUDED_SECTIONS)
    
    logger.info(f"Saving filtered documents to JSON: {output_path}")
    save_documents_to_json(filtered_docs, output_path)

    logger.info("Processing complete.")

<<<<<<< HEAD
=======
def main():
    ann_name = "alexnet"
    input_file = f"data/{ann_name}/{ann_name}.pdf"

    extract_filter_pdf_to_json(input_file)

>>>>>>> c1a98ae0
if __name__ == "__main__":
    parser = argparse.ArgumentParser(
        description="Extract, filter, and convert PDF content to JSON."
    )
    parser.add_argument("pdf_path", type=str, help="Path to the input PDF file.")
    parser.add_argument("output_path", type=str, help="Path to save the output JSON file.")
    args = parser.parse_args()
<<<<<<< HEAD

    extract_filter_pdf_to_json(args.pdf_path, args.output_path)
=======
    
    extract_filter_pdf_to_json(args.pdf_path)

    main()
>>>>>>> c1a98ae0
<|MERGE_RESOLUTION|>--- conflicted
+++ resolved
@@ -147,15 +147,12 @@
 
     logger.info("Processing complete.")
 
-<<<<<<< HEAD
-=======
 def main():
     ann_name = "alexnet"
     input_file = f"data/{ann_name}/{ann_name}.pdf"
 
     extract_filter_pdf_to_json(input_file)
 
->>>>>>> c1a98ae0
 if __name__ == "__main__":
     parser = argparse.ArgumentParser(
         description="Extract, filter, and convert PDF content to JSON."
@@ -163,12 +160,7 @@
     parser.add_argument("pdf_path", type=str, help="Path to the input PDF file.")
     parser.add_argument("output_path", type=str, help="Path to save the output JSON file.")
     args = parser.parse_args()
-<<<<<<< HEAD
-
-    extract_filter_pdf_to_json(args.pdf_path, args.output_path)
-=======
     
     extract_filter_pdf_to_json(args.pdf_path)
 
-    main()
->>>>>>> c1a98ae0
+    main()