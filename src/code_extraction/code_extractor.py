--- conflicted
+++ resolved
@@ -26,12 +26,8 @@
 NOTE: for how to run, see main()
 """
 
-<<<<<<< HEAD
 from utils.logger_util import get_logger
 logger = get_logger("code_extraction")
-=======
-logger = get_logger("code-extraction")
->>>>>>> 433608c3
 
 class _CodeProcessor(ast.NodeVisitor):
     def __init__(self , code):
