import pandas as pd
import json
from collections import defaultdict

import json
import json
import pandas as pd
from collections import defaultdict

import dataframe_image as dfi
from utils.llm_service import load_environment_llm
from typing import List, Tuple
import time
from utils.pydantic_models import RenamedFacetList, RenamedFacetLabel  # if you moved them elsewhere


def readable_facet_criteria(search):
    op = search.get("Op", "")
    type_ = search.get("Type", {})
    value = search.get("Value", [])
    cluster = search.get("Cluster", "")
    name = search.get("Name", "")

    cluster_type = type_.get("Name", "") if isinstance(type_, dict) else str(type_)

    if cluster == "cluster":
        return f"{name} clustered ({cluster_type})"

    if op == "range" and len(value) == 2:
        return f"{name} ∈ [{value[0]}, {value[1]}]"
    if op in {"less", "greater", "leq", "geq"} and value:
        symbols = {"less": "<", "greater": ">", "leq": "≤", "geq": "≥"}
        return f"{name} {symbols[op]} {value[0]}"
    if op == "sequal" and value:
        return f"{name} = {value[0]}"
    if op == "has":
        return f"Has {name}"
    if op == "none":
        return f"{name} unspecified"
    if op == "scomp":
        return f"{name} ~ \"{value[0]}\""
    if op == "name":
        return f"{name} == {value[0]}"
    
    return f"{name} {op} {value}"

def format_model(model_uri: str) -> str:
    return model_uri.replace("http://w3id.org/annett-o/", "")

def format_characteristic(characteristic: str, facet: str) -> str:
    """
    Format the characteristic string to be more readable.
    """
    if "cluster" in facet.lower():
        return " ".join(characteristic.split('_')[:2]).capitalize()
    return characteristic.replace("http://w3id.org/annett-o/", "")

def create_tabular_view_from_faceted_taxonomy(taxonomy_str: str = "", taxonomy_fp: str = "", format: str = "json", style: str='X') -> pd.DataFrame:
    """
    Create a tabular DataFrame from a faceted taxonomy JSON file.
    Each column is a (Readable Facet Name, Subcategory) pair.
    Rows are model URIs.
    """
    if format != "json":
        raise ValueError("Unsupported format. Only 'json' is supported.")
    
    try:
        if type(taxonomy_str) == str and taxonomy_str != "":
            data = json.loads(taxonomy_str)
        if type(taxonomy_fp) == str and taxonomy_fp != "":
            with open(taxonomy_fp, "r") as f:
                data = json.load(f)
    except Exception as e:
        raise ValueError(f"Failed with exception: {e}")
        return {}
    
    

    model_map = defaultdict(dict)
    column_tuples = []

    for facet_key, group in data.items():        
        criteria = group.get("criteria", {})
        searches = criteria.get("Searchs", [])
        descs = [readable_facet_criteria(s) for s in searches]
        readable_facet = criteria.get("Name", facet_key)
        if descs:
            readable_facet = f"{readable_facet} {'; '.join(descs) if descs else ''}"

        splits = group.get('splits',[])
        for characteristic, model_list in splits.items():
            if characteristic == "criteria":
                continue
            if characteristic == "" or characteristic == " ":
                characteristic = 'False'
                #continue # skip empty subcategories
            characteristic = format_characteristic(characteristic, readable_facet)
            col = (readable_facet, characteristic)
            if col not in column_tuples:
                column_tuples.append(col)
            for model_uri in model_list:
                model_map[model_uri][col] = True

    all_models = sorted(model_map.keys())
    all_columns = sorted(column_tuples)

    # Build row data
    row_data = []
    for model in all_models:
        row = [model_map[model].get(col, False) for col in all_columns]
        row_data.append(row)

    # multi_index = pd.MultiIndex.from_tuples(all_columns)
    # Use LLM for renaming
    llm_client = load_environment_llm()
<<<<<<< HEAD
    print(f"Original columns: {all_columns}")
    renamed_columns = rename_columns_with_llm(llm_client, all_columns)
    print(f"Renamed Colummns: {renamed_columns}")
=======
    print(f"ORIGINAL_COLUMNS: {all_columns}")
    renamed_columns = rename_columns_with_llm(llm_client, all_columns)
    print(f"RENAMED_COLUMNS: {renamed_columns}")
>>>>>>> 60dd18e7
    multi_index = pd.MultiIndex.from_tuples(renamed_columns)

    df = pd.DataFrame(row_data, columns=multi_index, index=[format_model(model_uri) for model_uri in all_models])
    df.index.name = "Model"

    if style == 'X':
        df = df.replace(True, "X").replace(False, "")

    return df

from typing import List, Tuple
import json
from utils.pydantic_models import FacetLabel, RenamedFacetLabel, RenamedFacetList

def rename_columns_with_llm(llm_client, columns: List[Tuple[str, str]]) -> List[Tuple[str, str]]:
    """
    Use LLM to rename MultiIndex column labels into human-friendly names using Pydantic structured output.
    """
    facet_objs = [FacetLabel(high_level=h, low_level=l) for h, l in columns]
    input_json = json.dumps([f.model_dump() for f in facet_objs], indent=2)
<<<<<<< HEAD

    prompt = f"""
You are a helpful assistant for making ontology-based taxonomies more readable.

You will receive a list of technical facet labels, each with:
- `high_level`: a general category of the facet
- `low_level`: a specific subcategory or value

Your job is to return human-friendly names for each, keeping them meaningful but concise.

Return your output as a list of dictionaries, wrapped in an `items` field like this:
{{ "items": [{{ ... }}, {{ ... }}] }}

Each dictionary must include:
- `high_level`: (original high-level)
- `low_level`: (original low-level)
- `readable_high`: a human-readable version of the high-level category
- `readable_low`: a human-readable version of the subcategory

Be descriptive but brief (e.g., avoid jargon unless necessary).

Example Input:
[
  {{ "high_level": "Training & Optimization", "low_level": "hasTrainingStrategy" }}
]

Example Output:
{{ 
  "items": [
    {{ "high_level": "Training & Optimization", "low_level": "hasTrainingStrategy", "readable_high": "Training Strategy", "readable_low": "Strategy Type" }}
  ]
}}



Now here is the list you should rewrite:
{input_json}
=======
    
    prompt = """You are a helpful assistant tasked with improving the readability of taxonomy labels generated from neural network ontologies.
    IMPORTANT INSTRUCTIONS:

    - You must process every original column provided to you.
    - Do not skip, drop, or omit any columns.
    - Preserve the **exact same order** as the original list.
    - For each original column, produce exactly one corresponding output dictionary in the "items" list.
    - If a label is already clear and readable, you may reuse the original label for the `readable_high` and `readable_low` fields with minimal edits.
    - If unsure how to improve a label, preserve its original meaning exactly rather than changing it unnecessarily.
    - Always fill both `readable_high` and `readable_low`.
    - Cluster labels like "Cluster 0", "Cluster 1", etc. must be preserved exactly unless a clear improvement is possible.

    Each item has:
    - `high_level`: a general facet category
    - `low_level`: a specific property or feature associated with the category

    Your goals:
    1. **Preserve important technical context** such as:
    - Numerical ranges (e.g., "Batch Size 16–64")
    - Specific layer types or activation functions (e.g., "ReLU", "BatchNormalization")
    - Model types (e.g., "Autoencoder", "GAN")
    - Cluster names (e.g., "Cluster 0", "Cluster 1") — keep them recognizable
    2. **Handle logical values carefully**:
    - If `low_level` represents `True`, interpret it as "Present" or "Applied".
    - If `low_level` represents `False`, interpret it as "Not Present" or "Not Applied".
    - If clustering, preserve cluster labels like "Cluster 0", "Cluster 1", etc.
3. **Make labels readable while preserving essential technical detail**:
   - You must always include any meaningful numeric thresholds, parameter values, or ranges present in the original label (e.g., units > 5000, dropout rate between 0.2 and 0.5).
   - If the model architecture is mentioned (e.g., convolutional, transformer), keep those terms intact.
   - Do NOT generalize into vague summaries like "Tiny Model" or "Small Network" unless the facet clearly defines what makes it such, and this is reflected in the readable version.
   - Prefer labels that explain *why* something is "tiny" (e.g., "Fewer than 5 layers and unit count below 32") over simply naming it "Tiny Model".
   - If the original column name includes task types (e.g., "Unsupervised", "Classification"), include those explicitly in the readable version.
    4. **Be consistent** in style:
    - Use title casing (capitalize main words).
    - Prefer "within range", "outside range", "not present", "missing" rather than just "True" or "False".
    Return your output as a list of dictionaries, wrapped in an `items` field like this:
    ```json{{ "items": [{{ ... }}, {{ ... }}] }}```
    ---

    Examples:

    Example 1)
    Original Columns:
    ```json
    {{
    [
    {{
        "high_level": "Units < 64 layer_num_units [{{'Name': 'layer_num_units', 'Op': 'less', 'Value': [64]}}]",
        "low_level": "True"
    }}
    ]
    }}

    }}

    Renamed Columns:
    {{
    "items": [
    {{
        "high_level": "Units < 64",
        "low_level": "True",
        "readable_high": "Layer Unit Count Below Threshold",
        "readable_low": "Fewer than 64 units"
    }}
    ]
    }}

    Example 2)

    Original Columns:
    {{
    [
    {{
        "high_level": "Has BatchNorm Layer hasLayer [{{'Name': 'hasLayer', 'Op': 'sequal', 'Value': ['BatchNormalization']}}]",
        "low_level": "False"
    }}
    ]
    }}

    Renamed Columns:
    {{
    "items": [
    {{
        "high_level": "Has BatchNorm Layer",
        "low_level": "False",
        "readable_high": "Batch Normalization Layer",
        "readable_low": "Not present"
    }}
    ]
    }}

    Example 3)

    Original Columns)
    {{
    [
    {{
        "high_level": "Learning Rate < 0.001 learning_rate [{{'Name': 'learning_rate', 'Op': 'less', 'Value': [0.001]}}]",
        "low_level": "False"
    }}
    ]
    }}

    Renamed Columns)
    {{
    "items": [
    {{
        "high_level": "Learning Rate < 0.001",
        "low_level": "False",
        "readable_high": "Learning Rate",
        "readable_low": "Not below 0.001"
    }}
    ]
    }}

    Example 4)

    Original Columns:

        {{
    [
    {{
        "high_level": "Small Networks (Units 16-128, Layers < 5) layer_num_units [{{'Name': 'layer_num_units', 'Op': 'range', 'Value': [16, 128]}}]; layer_depth [{{'Name': 'layer_depth', 'Op': 'less', 'Value': [5]}}]",
        "low_level": "True"
    }}
    ]
    }}

    Renamed Columns:
    {{
    "items": [
    {{
        "high_level": "Small Networks (Units 16-128, Layers < 5)",
        "low_level": "True",
        "readable_high": "Network Size: Units 16–128, Depth < 5",
        "readable_low": "Meets unit and depth thresholds"
    }}
    ]
    }}

    Example 5)

    Original Columns:
    {{
    [
    {{
        "high_level": "KMeans Cluster on Dropout + Units layer_features clustered (kmeans)",
        "low_level": "Cluster 0"
    }}
    ]
    }}

    Renamed Columns:

    {{
    "items": [
    {{
        "high_level": "KMeans Cluster on Dropout and Units",
        "low_level": "Cluster 0",
        "readable_high": "KMeans Cluster on Dropout and Units",
        "readable_low": "Cluster 0"
    }}
    ]
    }}




    NOW: Here is the list you should rewrite:
    ```json
    {}
    ```
>>>>>>> 60dd18e7
    """
    prompt = prompt.format(input_json)

    # Structured output with wrapper model
    structured_llm = llm_client.llm.with_structured_output(RenamedFacetList)
    max_retries = 3
    delay_seconds = 1

    for attempt in range(1, max_retries + 1):
        try:
            response: RenamedFacetList = structured_llm.invoke(prompt)
            return [(r.readable_high, r.readable_low) for r in response.items]
        except Exception as e:
            print(f"Attempt {attempt} failed with error: {e}")
            if attempt == max_retries:
                raise  # Give up after max retries
            time.sleep(delay_seconds)  # Wait a little before retrying

    

if __name__ == "__main__":
    json_fp = "src/taxonomy/test.json"
    # Create DataFrame
    df = create_tabular_view_from_faceted_taxonomy(taxonomy_fp=json_fp, format="json")

    # Display
    print(df.head())

    dfi.export(df,'/home/richw/Josue/Automatic_Taxonomy_Construction_NNs/src/taxonomy/dataframe.png')<|MERGE_RESOLUTION|>--- conflicted
+++ resolved
@@ -113,15 +113,9 @@
     # multi_index = pd.MultiIndex.from_tuples(all_columns)
     # Use LLM for renaming
     llm_client = load_environment_llm()
-<<<<<<< HEAD
-    print(f"Original columns: {all_columns}")
-    renamed_columns = rename_columns_with_llm(llm_client, all_columns)
-    print(f"Renamed Colummns: {renamed_columns}")
-=======
     print(f"ORIGINAL_COLUMNS: {all_columns}")
     renamed_columns = rename_columns_with_llm(llm_client, all_columns)
     print(f"RENAMED_COLUMNS: {renamed_columns}")
->>>>>>> 60dd18e7
     multi_index = pd.MultiIndex.from_tuples(renamed_columns)
 
     df = pd.DataFrame(row_data, columns=multi_index, index=[format_model(model_uri) for model_uri in all_models])
@@ -142,45 +136,6 @@
     """
     facet_objs = [FacetLabel(high_level=h, low_level=l) for h, l in columns]
     input_json = json.dumps([f.model_dump() for f in facet_objs], indent=2)
-<<<<<<< HEAD
-
-    prompt = f"""
-You are a helpful assistant for making ontology-based taxonomies more readable.
-
-You will receive a list of technical facet labels, each with:
-- `high_level`: a general category of the facet
-- `low_level`: a specific subcategory or value
-
-Your job is to return human-friendly names for each, keeping them meaningful but concise.
-
-Return your output as a list of dictionaries, wrapped in an `items` field like this:
-{{ "items": [{{ ... }}, {{ ... }}] }}
-
-Each dictionary must include:
-- `high_level`: (original high-level)
-- `low_level`: (original low-level)
-- `readable_high`: a human-readable version of the high-level category
-- `readable_low`: a human-readable version of the subcategory
-
-Be descriptive but brief (e.g., avoid jargon unless necessary).
-
-Example Input:
-[
-  {{ "high_level": "Training & Optimization", "low_level": "hasTrainingStrategy" }}
-]
-
-Example Output:
-{{ 
-  "items": [
-    {{ "high_level": "Training & Optimization", "low_level": "hasTrainingStrategy", "readable_high": "Training Strategy", "readable_low": "Strategy Type" }}
-  ]
-}}
-
-
-
-Now here is the list you should rewrite:
-{input_json}
-=======
     
     prompt = """You are a helpful assistant tasked with improving the readability of taxonomy labels generated from neural network ontologies.
     IMPORTANT INSTRUCTIONS:
@@ -354,7 +309,6 @@
     ```json
     {}
     ```
->>>>>>> 60dd18e7
     """
     prompt = prompt.format(input_json)
 
