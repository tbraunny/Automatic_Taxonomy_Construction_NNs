--- conflicted
+++ resolved
@@ -12,51 +12,42 @@
             "children": [
                 {
                     "id": 2,
-<<<<<<< HEAD
-                    "cls_name": "EvaluationResult",
-                    "question": null,
+                    "question": "TrainingStrategy",
                     "answer": null,
                     "children": [
                         {
                             "id": 3,
-                            "cls_name": "TrainingStrategy",
-                            "question": null,
+                            "question": "TrainingStrategy",
                             "answer": null,
                             "children": [
                                 {
                                     "id": 4,
-                                    "cls_name": "TrainingSession",
-                                    "question": null,
+                                    "question": "TrainingSession",
                                     "answer": null,
                                     "children": [
                                         {
                                             "id": 5,
-                                            "cls_name": "TrainingStep",
-                                            "question": null,
+                                            "question": "TrainingStep",
                                             "answer": null,
                                             "children": [
                                                 {
                                                     "id": 6,
-                                                    "cls_name": "TrainingLoop",
-                                                    "question": null,
+                                                    "question": "TrainingLoop",
                                                     "answer": null,
                                                     "children": [
                                                         {
                                                             "id": 7,
-                                                            "cls_name": "StopCondition",
-                                                            "question": null,
+                                                            "question": "StopCondition",
                                                             "answer": null,
                                                             "children": [
                                                                 {
                                                                     "id": 8,
-                                                                    "cls_name": "IterateUntil",
-                                                                    "question": null,
+                                                                    "question": "IterateUntil",
                                                                     "answer": null,
                                                                     "children": [
                                                                         {
                                                                             "id": 9,
-                                                                            "cls_name": "ConditionalEvaluation",
-                                                                            "question": null,
+                                                                            "question": "ConditionalEvaluation",
                                                                             "answer": null,
                                                                             "children": [],
                                                                             "parent_id": 8
@@ -66,269 +57,57 @@
                                                                 },
                                                                 {
                                                                     "id": 10,
-                                                                    "cls_name": "IterateFor",
-                                                                    "question": null,
-=======
-                    "question": "TrainingStrategy",
-                    "answer": null,
-                    "children": [
-                        {
-                            "id": 5,
-                            "question": "TrainedModel",
-                            "answer": null,
-                            "children": [
-                                {
-                                    "id": 14,
-                                    "question": "TrainedWeights",
-                                    "answer": null,
-                                    "children": [],
-                                    "parent_id": 5
-                                }
-                            ],
-                            "parent_id": 2
-                        },
-                        {
-                            "id": 6,
-                            "question": "TrainingSession",
-                            "answer": null,
-                            "children": [
-                                {
-                                    "id": 15,
-                                    "question": "TrainingStep",
-                                    "answer": null,
-                                    "children": [
-                                        {
-                                            "id": 34,
-                                            "question": "TrainingLoop",
-                                            "answer": null,
-                                            "children": [
-                                                {
-                                                    "id": 61,
-                                                    "question": "StopCondition",
-                                                    "answer": null,
-                                                    "children": [
-                                                        {
-                                                            "id": 91,
-                                                            "question": "IterateFor",
-                                                            "answer": null,
-                                                            "children": [],
-                                                            "parent_id": 61
+                                                                    "question": "IterateFor",
+                                                                    "answer": null,
+                                                                    "children": [],
+                                                                    "parent_id": 7
+                                                                }
+                                                            ],
+                                                            "parent_id": 6
                                                         }
                                                     ],
-                                                    "parent_id": 34
-                                                }
-                                            ],
-                                            "parent_id": 15
-                                        }
-                                    ],
-                                    "parent_id": 6
-                                }
-                            ],
-                            "parent_id": 2
-                        }
-                    ],
-                    "parent_id": 1
-                },
-                {
-                    "id": 3,
-                    "question": "Network",
-                    "answer": null,
-                    "children": [
-                        {
-                            "id": 7,
-                            "question": "TaskCharacterization",
-                            "answer": null,
-                            "children": [
-                                {
-                                    "id": 16,
-                                    "question": "Adversarial",
-                                    "answer": null,
-                                    "children": [],
-                                    "parent_id": 7
-                                },
-                                {
-                                    "id": 17,
-                                    "question": "Classification",
-                                    "answer": null,
-                                    "children": [
-                                        {
-                                            "id": 35,
-                                            "question": "SemiSupervisedClassification",
-                                            "answer": null,
-                                            "children": [],
-                                            "parent_id": 17
-                                        },
-                                        {
-                                            "id": 36,
-                                            "question": "SupervisedClassification",
-                                            "answer": null,
-                                            "children": [],
-                                            "parent_id": 17
-                                        }
-                                    ],
-                                    "parent_id": 7
-                                },
-                                {
-                                    "id": 18,
-                                    "question": "Clustering",
-                                    "answer": null,
-                                    "children": [],
-                                    "parent_id": 7
-                                },
-                                {
-                                    "id": 19,
-                                    "question": "Discrimination",
-                                    "answer": null,
-                                    "children": [],
-                                    "parent_id": 7
-                                },
-                                {
-                                    "id": 20,
-                                    "question": "Generation",
-                                    "answer": null,
-                                    "children": [],
-                                    "parent_id": 7
-                                },
-                                {
-                                    "id": 21,
-                                    "question": "Reconstruction",
-                                    "answer": null,
-                                    "children": [],
-                                    "parent_id": 7
-                                },
-                                {
-                                    "id": 22,
-                                    "question": "Regression",
-                                    "answer": null,
-                                    "children": [],
-                                    "parent_id": 7
-                                }
-                            ],
-                            "parent_id": 3
-                        },
-                        {
-                            "id": 8,
-                            "question": "NetworkSpecific",
-                            "answer": null,
-                            "children": [
-                                {
-                                    "id": 23,
-                                    "question": "DatasetPipe",
-                                    "answer": null,
-                                    "children": [
-                                        {
-                                            "id": 37,
-                                            "question": "Dataset",
-                                            "answer": null,
-                                            "children": [
-                                                {
-                                                    "id": 62,
-                                                    "question": "Labelset",
-                                                    "answer": null,
-                                                    "children": [],
-                                                    "parent_id": 37
+                                                    "parent_id": 5
                                                 },
                                                 {
-                                                    "id": 63,
-                                                    "question": "DataType",
-                                                    "answer": null,
-                                                    "children": [
-                                                        {
-                                                            "id": 92,
-                                                            "question": "Image",
-                                                            "answer": null,
-                                                            "children": [],
-                                                            "parent_id": 63
-                                                        },
-                                                        {
-                                                            "id": 93,
-                                                            "question": "MultiDimensionalCube",
-                                                            "answer": null,
-                                                            "children": [],
-                                                            "parent_id": 63
-                                                        },
-                                                        {
-                                                            "id": 94,
-                                                            "question": "Text",
-                                                            "answer": null,
-                                                            "children": [
-                                                                {
-                                                                    "id": 109,
-                                                                    "question": "SemistructuredText",
-                                                                    "answer": null,
-                                                                    "children": [],
-                                                                    "parent_id": 94
-                                                                },
-                                                                {
-                                                                    "id": 110,
-                                                                    "question": "UnstructuredText",
->>>>>>> a6ce3a87
-                                                                    "answer": null,
-                                                                    "children": [],
-                                                                    "parent_id": 94
-                                                                }
-                                                            ],
-                                                            "parent_id": 63
-                                                        },
-                                                        {
-                                                            "id": 95,
-                                                            "question": "Video",
-                                                            "answer": null,
-                                                            "children": [],
-                                                            "parent_id": 63
-                                                        }
-                                                    ],
-                                                    "parent_id": 37
-                                                },
-                                                {
-<<<<<<< HEAD
                                                     "id": 11,
-                                                    "cls_name": "NetworkSpecific",
-                                                    "question": null,
+                                                    "question": "NetworkSpecific",
                                                     "answer": null,
                                                     "children": [
                                                         {
                                                             "id": 12,
-                                                            "cls_name": "DatasetPipe",
-                                                            "question": null,
+                                                            "question": "DatasetPipe",
                                                             "answer": null,
                                                             "children": [
                                                                 {
                                                                     "id": 13,
-                                                                    "cls_name": "NetworkEvaluation",
-                                                                    "question": null,
+                                                                    "question": "NetworkEvaluation",
                                                                     "answer": null,
                                                                     "children": [
                                                                         {
                                                                             "id": 14,
-                                                                            "cls_name": "Metric",
-                                                                            "question": null,
+                                                                            "question": "Metric",
                                                                             "answer": null,
                                                                             "children": [
                                                                                 {
                                                                                     "id": 15,
-                                                                                    "cls_name": "TrueOrFalseExamples",
-                                                                                    "question": null,
+                                                                                    "question": "TrueOrFalseExamples",
                                                                                     "answer": null,
                                                                                     "children": [
                                                                                         {
                                                                                             "id": 16,
-                                                                                            "cls_name": "FalseExamples",
-                                                                                            "question": null,
+                                                                                            "question": "FalseExamples",
                                                                                             "answer": null,
                                                                                             "children": [
                                                                                                 {
                                                                                                     "id": 17,
-                                                                                                    "cls_name": "FalseNegatives",
-                                                                                                    "question": null,
+                                                                                                    "question": "FalseNegatives",
                                                                                                     "answer": null,
                                                                                                     "children": [],
                                                                                                     "parent_id": 16
                                                                                                 },
                                                                                                 {
                                                                                                     "id": 18,
-                                                                                                    "cls_name": "FalsePositives",
-                                                                                                    "question": null,
+                                                                                                    "question": "FalsePositives",
                                                                                                     "answer": null,
                                                                                                     "children": [],
                                                                                                     "parent_id": 16
@@ -338,22 +117,19 @@
                                                                                         },
                                                                                         {
                                                                                             "id": 19,
-                                                                                            "cls_name": "TrueExamples",
-                                                                                            "question": null,
+                                                                                            "question": "TrueExamples",
                                                                                             "answer": null,
                                                                                             "children": [
                                                                                                 {
                                                                                                     "id": 20,
-                                                                                                    "cls_name": "TrueNegatives",
-                                                                                                    "question": null,
+                                                                                                    "question": "TrueNegatives",
                                                                                                     "answer": null,
                                                                                                     "children": [],
                                                                                                     "parent_id": 19
                                                                                                 },
                                                                                                 {
                                                                                                     "id": 21,
-                                                                                                    "cls_name": "TruePositives",
-                                                                                                    "question": null,
+                                                                                                    "question": "TruePositives",
                                                                                                     "answer": null,
                                                                                                     "children": [],
                                                                                                     "parent_id": 19
@@ -366,22 +142,19 @@
                                                                                 },
                                                                                 {
                                                                                     "id": 22,
-                                                                                    "cls_name": "Accuracy",
-                                                                                    "question": null,
+                                                                                    "question": "Accuracy",
                                                                                     "answer": null,
                                                                                     "children": [],
                                                                                     "parent_id": 14
                                                                                 },
                                                                                 {
                                                                                     "id": 23,
-                                                                                    "cls_name": "LogLikelihood",
-                                                                                    "question": null,
+                                                                                    "question": "LogLikelihood",
                                                                                     "answer": null,
                                                                                     "children": [
                                                                                         {
                                                                                             "id": 24,
-                                                                                            "cls_name": "ParzenWindow",
-                                                                                            "question": null,
+                                                                                            "question": "ParzenWindow",
                                                                                             "answer": null,
                                                                                             "children": [],
                                                                                             "parent_id": 23
@@ -391,24 +164,21 @@
                                                                                 },
                                                                                 {
                                                                                     "id": 25,
-                                                                                    "cls_name": "MeanSquaredError",
-                                                                                    "question": null,
+                                                                                    "question": "MeanSquaredError",
                                                                                     "answer": null,
                                                                                     "children": [],
                                                                                     "parent_id": 14
                                                                                 },
                                                                                 {
                                                                                     "id": 26,
-                                                                                    "cls_name": "Precision",
-                                                                                    "question": null,
+                                                                                    "question": "Precision",
                                                                                     "answer": null,
                                                                                     "children": [],
                                                                                     "parent_id": 14
                                                                                 },
                                                                                 {
                                                                                     "id": 27,
-                                                                                    "cls_name": "Recall",
-                                                                                    "question": null,
+                                                                                    "question": "Recall",
                                                                                     "answer": null,
                                                                                     "children": [],
                                                                                     "parent_id": 14
@@ -418,34 +188,29 @@
                                                                         },
                                                                         {
                                                                             "id": 28,
-                                                                            "cls_name": "Network",
-                                                                            "question": null,
+                                                                            "question": "Network",
                                                                             "answer": null,
                                                                             "children": [
                                                                                 {
                                                                                     "id": 29,
-                                                                                    "cls_name": "OutputLayer",
-                                                                                    "question": null,
+                                                                                    "question": "OutputLayer",
                                                                                     "answer": null,
                                                                                     "children": [],
                                                                                     "parent_id": 28
                                                                                 },
                                                                                 {
                                                                                     "id": 30,
-                                                                                    "cls_name": "Layer",
-                                                                                    "question": null,
+                                                                                    "question": "Layer",
                                                                                     "answer": null,
                                                                                     "children": [
                                                                                         {
                                                                                             "id": 31,
-                                                                                            "cls_name": "TrainedWeights",
-                                                                                            "question": null,
+                                                                                            "question": "TrainedWeights",
                                                                                             "answer": null,
                                                                                             "children": [
                                                                                                 {
                                                                                                     "id": 32,
-                                                                                                    "cls_name": "TrainedModel",
-                                                                                                    "question": null,
+                                                                                                    "question": "TrainedModel",
                                                                                                     "answer": null,
                                                                                                     "children": [],
                                                                                                     "parent_id": 31
@@ -455,14 +220,12 @@
                                                                                         },
                                                                                         {
                                                                                             "id": 33,
-                                                                                            "cls_name": "InOutLayer",
-                                                                                            "question": null,
+                                                                                            "question": "InOutLayer",
                                                                                             "answer": null,
                                                                                             "children": [
                                                                                                 {
                                                                                                     "id": 34,
-                                                                                                    "cls_name": "InputLayer",
-                                                                                                    "question": null,
+                                                                                                    "question": "InputLayer",
                                                                                                     "answer": null,
                                                                                                     "children": [],
                                                                                                     "parent_id": 33
@@ -472,48 +235,41 @@
                                                                                         },
                                                                                         {
                                                                                             "id": 35,
-                                                                                            "cls_name": "HiddenLayer",
-                                                                                            "question": null,
+                                                                                            "question": "HiddenLayer",
                                                                                             "answer": null,
                                                                                             "children": [
                                                                                                 {
                                                                                                     "id": 36,
-                                                                                                    "cls_name": "ActivationLayer",
-                                                                                                    "question": null,
+                                                                                                    "question": "ActivationLayer",
                                                                                                     "answer": null,
                                                                                                     "children": [
                                                                                                         {
                                                                                                             "id": 37,
-                                                                                                            "cls_name": "ActivationFunction",
-                                                                                                            "question": null,
+                                                                                                            "question": "ActivationFunction",
                                                                                                             "answer": null,
                                                                                                             "children": [
                                                                                                                 {
                                                                                                                     "id": 38,
-                                                                                                                    "cls_name": "NonDiff",
-                                                                                                                    "question": null,
+                                                                                                                    "question": "NonDiff",
                                                                                                                     "answer": null,
                                                                                                                     "children": [
                                                                                                                         {
                                                                                                                             "id": 39,
-                                                                                                                            "cls_name": "Elu",
-                                                                                                                            "question": null,
+                                                                                                                            "question": "Elu",
                                                                                                                             "answer": null,
                                                                                                                             "children": [],
                                                                                                                             "parent_id": 38
                                                                                                                         },
                                                                                                                         {
                                                                                                                             "id": 40,
-                                                                                                                            "cls_name": "Relu",
-                                                                                                                            "question": null,
+                                                                                                                            "question": "Relu",
                                                                                                                             "answer": null,
                                                                                                                             "children": [],
                                                                                                                             "parent_id": 38
                                                                                                                         },
                                                                                                                         {
                                                                                                                             "id": 41,
-                                                                                                                            "cls_name": "Relu6",
-                                                                                                                            "question": null,
+                                                                                                                            "question": "Relu6",
                                                                                                                             "answer": null,
                                                                                                                             "children": [],
                                                                                                                             "parent_id": 38
@@ -523,22 +279,19 @@
                                                                                                                 },
                                                                                                                 {
                                                                                                                     "id": 42,
-                                                                                                                    "cls_name": "Linear",
-                                                                                                                    "question": null,
+                                                                                                                    "question": "Linear",
                                                                                                                     "answer": null,
                                                                                                                     "children": [],
                                                                                                                     "parent_id": 37
                                                                                                                 },
                                                                                                                 {
                                                                                                                     "id": 43,
-                                                                                                                    "cls_name": "Regularization",
-                                                                                                                    "question": null,
+                                                                                                                    "question": "Regularization",
                                                                                                                     "answer": null,
                                                                                                                     "children": [
                                                                                                                         {
                                                                                                                             "id": 44,
-                                                                                                                            "cls_name": "RandomDropOut",
-                                                                                                                            "question": null,
+                                                                                                                            "question": "RandomDropOut",
                                                                                                                             "answer": null,
                                                                                                                             "children": [],
                                                                                                                             "parent_id": 43
@@ -548,46 +301,40 @@
                                                                                                                 },
                                                                                                                 {
                                                                                                                     "id": 45,
-                                                                                                                    "cls_name": "Smooth",
-                                                                                                                    "question": null,
+                                                                                                                    "question": "Smooth",
                                                                                                                     "answer": null,
                                                                                                                     "children": [
                                                                                                                         {
                                                                                                                             "id": 46,
-                                                                                                                            "cls_name": "Sigmoid",
-                                                                                                                            "question": null,
+                                                                                                                            "question": "Sigmoid",
                                                                                                                             "answer": null,
                                                                                                                             "children": [],
                                                                                                                             "parent_id": 45
                                                                                                                         },
                                                                                                                         {
                                                                                                                             "id": 47,
-                                                                                                                            "cls_name": "SoftMax",
-                                                                                                                            "question": null,
+                                                                                                                            "question": "SoftMax",
                                                                                                                             "answer": null,
                                                                                                                             "children": [],
                                                                                                                             "parent_id": 45
                                                                                                                         },
                                                                                                                         {
                                                                                                                             "id": 48,
-                                                                                                                            "cls_name": "SoftPlus",
-                                                                                                                            "question": null,
+                                                                                                                            "question": "SoftPlus",
                                                                                                                             "answer": null,
                                                                                                                             "children": [],
                                                                                                                             "parent_id": 45
                                                                                                                         },
                                                                                                                         {
                                                                                                                             "id": 49,
-                                                                                                                            "cls_name": "SoftSign",
-                                                                                                                            "question": null,
+                                                                                                                            "question": "SoftSign",
                                                                                                                             "answer": null,
                                                                                                                             "children": [],
                                                                                                                             "parent_id": 45
                                                                                                                         },
                                                                                                                         {
                                                                                                                             "id": 50,
-                                                                                                                            "cls_name": "Tanh",
-                                                                                                                            "question": null,
+                                                                                                                            "question": "Tanh",
                                                                                                                             "answer": null,
                                                                                                                             "children": [],
                                                                                                                             "parent_id": 45
@@ -600,30 +347,26 @@
                                                                                                         },
                                                                                                         {
                                                                                                             "id": 51,
-                                                                                                            "cls_name": "RNNLayer",
-                                                                                                            "question": null,
+                                                                                                            "question": "RNNLayer",
                                                                                                             "answer": null,
                                                                                                             "children": [
                                                                                                                 {
                                                                                                                     "id": 52,
-                                                                                                                    "cls_name": "BidirectionalRNNLayer",
-                                                                                                                    "question": null,
+                                                                                                                    "question": "BidirectionalRNNLayer",
                                                                                                                     "answer": null,
                                                                                                                     "children": [],
                                                                                                                     "parent_id": 51
                                                                                                                 },
                                                                                                                 {
                                                                                                                     "id": 53,
-                                                                                                                    "cls_name": "GRULayer",
-                                                                                                                    "question": null,
+                                                                                                                    "question": "GRULayer",
                                                                                                                     "answer": null,
                                                                                                                     "children": [],
                                                                                                                     "parent_id": 51
                                                                                                                 },
                                                                                                                 {
                                                                                                                     "id": 54,
-                                                                                                                    "cls_name": "LSTMLayer",
-                                                                                                                    "question": null,
+                                                                                                                    "question": "LSTMLayer",
                                                                                                                     "answer": null,
                                                                                                                     "children": [],
                                                                                                                     "parent_id": 51
@@ -633,14 +376,12 @@
                                                                                                         },
                                                                                                         {
                                                                                                             "id": 55,
-                                                                                                            "cls_name": "ConvolutionLayer",
-                                                                                                            "question": null,
+                                                                                                            "question": "ConvolutionLayer",
                                                                                                             "answer": null,
                                                                                                             "children": [
                                                                                                                 {
                                                                                                                     "id": 56,
-                                                                                                                    "cls_name": "SeparableConvolutionLayer",
-                                                                                                                    "question": null,
+                                                                                                                    "question": "SeparableConvolutionLayer",
                                                                                                                     "answer": null,
                                                                                                                     "children": [],
                                                                                                                     "parent_id": 55
@@ -650,14 +391,12 @@
                                                                                                         },
                                                                                                         {
                                                                                                             "id": 57,
-                                                                                                            "cls_name": "DeconvolutionLayer",
-                                                                                                            "question": null,
+                                                                                                            "question": "DeconvolutionLayer",
                                                                                                             "answer": null,
                                                                                                             "children": [
                                                                                                                 {
                                                                                                                     "id": 58,
-                                                                                                                    "cls_name": "SeparableDeconvolutionLayer",
-                                                                                                                    "question": null,
+                                                                                                                    "question": "SeparableDeconvolutionLayer",
                                                                                                                     "answer": null,
                                                                                                                     "children": [],
                                                                                                                     "parent_id": 57
@@ -667,8 +406,7 @@
                                                                                                         },
                                                                                                         {
                                                                                                             "id": 59,
-                                                                                                            "cls_name": "FullyConnectedLayer",
-                                                                                                            "question": null,
+                                                                                                            "question": "FullyConnectedLayer",
                                                                                                             "answer": null,
                                                                                                             "children": [],
                                                                                                             "parent_id": 36
@@ -678,46 +416,40 @@
                                                                                                 },
                                                                                                 {
                                                                                                     "id": 60,
-                                                                                                    "cls_name": "AggregationLayer",
-                                                                                                    "question": null,
+                                                                                                    "question": "AggregationLayer",
                                                                                                     "answer": null,
                                                                                                     "children": [
                                                                                                         {
                                                                                                             "id": 61,
-                                                                                                            "cls_name": "ConcatLayer",
-                                                                                                            "question": null,
+                                                                                                            "question": "ConcatLayer",
                                                                                                             "answer": null,
                                                                                                             "children": [],
                                                                                                             "parent_id": 60
                                                                                                         },
                                                                                                         {
                                                                                                             "id": 62,
-                                                                                                            "cls_name": "MultiplyLayer",
-                                                                                                            "question": null,
+                                                                                                            "question": "MultiplyLayer",
                                                                                                             "answer": null,
                                                                                                             "children": [],
                                                                                                             "parent_id": 60
                                                                                                         },
                                                                                                         {
                                                                                                             "id": 63,
-                                                                                                            "cls_name": "PoolingLayer",
-                                                                                                            "question": null,
+                                                                                                            "question": "PoolingLayer",
                                                                                                             "answer": null,
                                                                                                             "children": [],
                                                                                                             "parent_id": 60
                                                                                                         },
                                                                                                         {
                                                                                                             "id": 64,
-                                                                                                            "cls_name": "SumLayer",
-                                                                                                            "question": null,
+                                                                                                            "question": "SumLayer",
                                                                                                             "answer": null,
                                                                                                             "children": [],
                                                                                                             "parent_id": 60
                                                                                                         },
                                                                                                         {
                                                                                                             "id": 65,
-                                                                                                            "cls_name": "UpscaleLayer",
-                                                                                                            "question": null,
+                                                                                                            "question": "UpscaleLayer",
                                                                                                             "answer": null,
                                                                                                             "children": [],
                                                                                                             "parent_id": 60
@@ -727,66 +459,57 @@
                                                                                                 },
                                                                                                 {
                                                                                                     "id": 66,
-                                                                                                    "cls_name": "ModificationLayer",
-                                                                                                    "question": null,
+                                                                                                    "question": "ModificationLayer",
                                                                                                     "answer": null,
                                                                                                     "children": [
                                                                                                         {
                                                                                                             "id": 67,
-                                                                                                            "cls_name": "NoiseLayer",
-                                                                                                            "question": null,
+                                                                                                            "question": "NoiseLayer",
                                                                                                             "answer": null,
                                                                                                             "children": [
                                                                                                                 {
                                                                                                                     "id": 68,
-                                                                                                                    "cls_name": "ProbabilityDistributionFunction",
-                                                                                                                    "question": null,
+                                                                                                                    "question": "ProbabilityDistributionFunction",
                                                                                                                     "answer": null,
                                                                                                                     "children": [
                                                                                                                         {
                                                                                                                             "id": 69,
-                                                                                                                            "cls_name": "RandomNoiseDataset",
-                                                                                                                            "question": null,
+                                                                                                                            "question": "RandomNoiseDataset",
                                                                                                                             "answer": null,
                                                                                                                             "children": [],
                                                                                                                             "parent_id": 68
                                                                                                                         },
                                                                                                                         {
                                                                                                                             "id": 70,
-                                                                                                                            "cls_name": "Exponential",
-                                                                                                                            "question": null,
+                                                                                                                            "question": "Exponential",
                                                                                                                             "answer": null,
                                                                                                                             "children": [],
                                                                                                                             "parent_id": 68
                                                                                                                         },
                                                                                                                         {
                                                                                                                             "id": 71,
-                                                                                                                            "cls_name": "Gaussian",
-                                                                                                                            "question": null,
+                                                                                                                            "question": "Gaussian",
                                                                                                                             "answer": null,
                                                                                                                             "children": [],
                                                                                                                             "parent_id": 68
                                                                                                                         },
                                                                                                                         {
                                                                                                                             "id": 72,
-                                                                                                                            "cls_name": "Categorical",
-                                                                                                                            "question": null,
+                                                                                                                            "question": "Categorical",
                                                                                                                             "answer": null,
                                                                                                                             "children": [],
                                                                                                                             "parent_id": 68
                                                                                                                         },
                                                                                                                         {
                                                                                                                             "id": 73,
-                                                                                                                            "cls_name": "Normal",
-                                                                                                                            "question": null,
+                                                                                                                            "question": "Normal",
                                                                                                                             "answer": null,
                                                                                                                             "children": [],
                                                                                                                             "parent_id": 68
                                                                                                                         },
                                                                                                                         {
                                                                                                                             "id": 74,
-                                                                                                                            "cls_name": "Uniform",
-                                                                                                                            "question": null,
+                                                                                                                            "question": "Uniform",
                                                                                                                             "answer": null,
                                                                                                                             "children": [],
                                                                                                                             "parent_id": 68
@@ -799,24 +522,21 @@
                                                                                                         },
                                                                                                         {
                                                                                                             "id": 75,
-                                                                                                            "cls_name": "DropoutLayer",
-                                                                                                            "question": null,
+                                                                                                            "question": "DropoutLayer",
                                                                                                             "answer": null,
                                                                                                             "children": [],
                                                                                                             "parent_id": 66
                                                                                                         },
                                                                                                         {
                                                                                                             "id": 76,
-                                                                                                            "cls_name": "BatchNormLayer",
-                                                                                                            "question": null,
+                                                                                                            "question": "BatchNormLayer",
                                                                                                             "answer": null,
                                                                                                             "children": [],
                                                                                                             "parent_id": 66
                                                                                                         },
                                                                                                         {
                                                                                                             "id": 77,
-                                                                                                            "cls_name": "FlattenLayer",
-                                                                                                            "question": null,
+                                                                                                            "question": "FlattenLayer",
                                                                                                             "answer": null,
                                                                                                             "children": [],
                                                                                                             "parent_id": 66
@@ -826,22 +546,19 @@
                                                                                                 },
                                                                                                 {
                                                                                                     "id": 78,
-                                                                                                    "cls_name": "SeparationLayer",
-                                                                                                    "question": null,
+                                                                                                    "question": "SeparationLayer",
                                                                                                     "answer": null,
                                                                                                     "children": [
                                                                                                         {
                                                                                                             "id": 79,
-                                                                                                            "cls_name": "CloneLayer",
-                                                                                                            "question": null,
+                                                                                                            "question": "CloneLayer",
                                                                                                             "answer": null,
                                                                                                             "children": [],
                                                                                                             "parent_id": 78
                                                                                                         },
                                                                                                         {
                                                                                                             "id": 80,
-                                                                                                            "cls_name": "SplitLayer",
-                                                                                                            "question": null,
+                                                                                                            "question": "SplitLayer",
                                                                                                             "answer": null,
                                                                                                             "children": [],
                                                                                                             "parent_id": 78
@@ -857,42 +574,36 @@
                                                                                 },
                                                                                 {
                                                                                     "id": 81,
-                                                                                    "cls_name": "ObjectiveFunction",
-                                                                                    "question": null,
+                                                                                    "question": "ObjectiveFunction",
                                                                                     "answer": null,
                                                                                     "children": [
                                                                                         {
                                                                                             "id": 82,
-                                                                                            "cls_name": "CostFunction",
-                                                                                            "question": null,
+                                                                                            "question": "CostFunction",
                                                                                             "answer": null,
                                                                                             "children": [
                                                                                                 {
                                                                                                     "id": 83,
-                                                                                                    "cls_name": "RegularizerFunction",
-                                                                                                    "question": null,
+                                                                                                    "question": "RegularizerFunction",
                                                                                                     "answer": null,
                                                                                                     "children": [
                                                                                                         {
                                                                                                             "id": 84,
-                                                                                                            "cls_name": "L1L2RegularizerFunction",
-                                                                                                            "question": null,
+                                                                                                            "question": "L1L2RegularizerFunction",
                                                                                                             "answer": null,
                                                                                                             "children": [],
                                                                                                             "parent_id": 83
                                                                                                         },
                                                                                                         {
                                                                                                             "id": 85,
-                                                                                                            "cls_name": "L1RegularizerFunction",
-                                                                                                            "question": null,
+                                                                                                            "question": "L1RegularizerFunction",
                                                                                                             "answer": null,
                                                                                                             "children": [],
                                                                                                             "parent_id": 83
                                                                                                         },
                                                                                                         {
                                                                                                             "id": 86,
-                                                                                                            "cls_name": "L2RegularizerFunction",
-                                                                                                            "question": null,
+                                                                                                            "question": "L2RegularizerFunction",
                                                                                                             "answer": null,
                                                                                                             "children": [],
                                                                                                             "parent_id": 83
@@ -902,30 +613,26 @@
                                                                                                 },
                                                                                                 {
                                                                                                     "id": 87,
-                                                                                                    "cls_name": "LossFunction",
-                                                                                                    "question": null,
+                                                                                                    "question": "LossFunction",
                                                                                                     "answer": null,
                                                                                                     "children": [
                                                                                                         {
                                                                                                             "id": 88,
-                                                                                                            "cls_name": "BinaryCrossEntropy",
-                                                                                                            "question": null,
+                                                                                                            "question": "BinaryCrossEntropy",
                                                                                                             "answer": null,
                                                                                                             "children": [],
                                                                                                             "parent_id": 87
                                                                                                         },
                                                                                                         {
                                                                                                             "id": 89,
-                                                                                                            "cls_name": "CategoricalCrossEntropy",
-                                                                                                            "question": null,
+                                                                                                            "question": "CategoricalCrossEntropy",
                                                                                                             "answer": null,
                                                                                                             "children": [],
                                                                                                             "parent_id": 87
                                                                                                         },
                                                                                                         {
                                                                                                             "id": 90,
-                                                                                                            "cls_name": "MSE",
-                                                                                                            "question": null,
+                                                                                                            "question": "MSE",
                                                                                                             "answer": null,
                                                                                                             "children": [],
                                                                                                             "parent_id": 87
@@ -938,16 +645,14 @@
                                                                                         },
                                                                                         {
                                                                                             "id": 91,
-                                                                                            "cls_name": "MaxObjectiveFunction",
-                                                                                            "question": null,
+                                                                                            "question": "MaxObjectiveFunction",
                                                                                             "answer": null,
                                                                                             "children": [],
                                                                                             "parent_id": 81
                                                                                         },
                                                                                         {
                                                                                             "id": 92,
-                                                                                            "cls_name": "MinObjectiveFunction",
-                                                                                            "question": null,
+                                                                                            "question": "MinObjectiveFunction",
                                                                                             "answer": null,
                                                                                             "children": [],
                                                                                             "parent_id": 81
@@ -957,36 +662,31 @@
                                                                                 },
                                                                                 {
                                                                                     "id": 93,
-                                                                                    "cls_name": "TaskCharacterization",
-                                                                                    "question": null,
+                                                                                    "question": "TaskCharacterization",
                                                                                     "answer": null,
                                                                                     "children": [
                                                                                         {
                                                                                             "id": 94,
-                                                                                            "cls_name": "Adversarial",
-                                                                                            "question": null,
+                                                                                            "question": "Adversarial",
                                                                                             "answer": null,
                                                                                             "children": [],
                                                                                             "parent_id": 93
                                                                                         },
                                                                                         {
                                                                                             "id": 95,
-                                                                                            "cls_name": "Classification",
-                                                                                            "question": null,
+                                                                                            "question": "Classification",
                                                                                             "answer": null,
                                                                                             "children": [
                                                                                                 {
                                                                                                     "id": 96,
-                                                                                                    "cls_name": "SemiSupervisedClassification",
-                                                                                                    "question": null,
+                                                                                                    "question": "SemiSupervisedClassification",
                                                                                                     "answer": null,
                                                                                                     "children": [],
                                                                                                     "parent_id": 95
                                                                                                 },
                                                                                                 {
                                                                                                     "id": 97,
-                                                                                                    "cls_name": "SupervisedClassification",
-                                                                                                    "question": null,
+                                                                                                    "question": "SupervisedClassification",
                                                                                                     "answer": null,
                                                                                                     "children": [],
                                                                                                     "parent_id": 95
@@ -996,40 +696,35 @@
                                                                                         },
                                                                                         {
                                                                                             "id": 98,
-                                                                                            "cls_name": "Clustering",
-                                                                                            "question": null,
+                                                                                            "question": "Clustering",
                                                                                             "answer": null,
                                                                                             "children": [],
                                                                                             "parent_id": 93
                                                                                         },
                                                                                         {
                                                                                             "id": 99,
-                                                                                            "cls_name": "Discrimination",
-                                                                                            "question": null,
+                                                                                            "question": "Discrimination",
                                                                                             "answer": null,
                                                                                             "children": [],
                                                                                             "parent_id": 93
                                                                                         },
                                                                                         {
                                                                                             "id": 100,
-                                                                                            "cls_name": "Generation",
-                                                                                            "question": null,
+                                                                                            "question": "Generation",
                                                                                             "answer": null,
                                                                                             "children": [],
                                                                                             "parent_id": 93
                                                                                         },
                                                                                         {
                                                                                             "id": 101,
-                                                                                            "cls_name": "Reconstruction",
-                                                                                            "question": null,
+                                                                                            "question": "Reconstruction",
                                                                                             "answer": null,
                                                                                             "children": [],
                                                                                             "parent_id": 93
                                                                                         },
                                                                                         {
                                                                                             "id": 102,
-                                                                                            "cls_name": "Regression",
-                                                                                            "question": null,
+                                                                                            "question": "Regression",
                                                                                             "answer": null,
                                                                                             "children": [],
                                                                                             "parent_id": 93
@@ -1045,74 +740,65 @@
                                                                 },
                                                                 {
                                                                     "id": 103,
-                                                                    "cls_name": "Dataset",
-                                                                    "question": null,
+                                                                    "question": "Dataset",
                                                                     "answer": null,
                                                                     "children": [
                                                                         {
                                                                             "id": 104,
-                                                                            "cls_name": "DataType",
-                                                                            "question": null,
+                                                                            "question": "Labelset",
                                                                             "answer": null,
-                                                                            "children": [
-                                                                                {
-                                                                                    "id": 105,
-                                                                                    "cls_name": "Image",
-                                                                                    "question": null,
-                                                                                    "answer": null,
-                                                                                    "children": [],
-                                                                                    "parent_id": 104
-                                                                                },
-                                                                                {
-                                                                                    "id": 106,
-                                                                                    "cls_name": "MultiDimensionalCube",
-                                                                                    "question": null,
-                                                                                    "answer": null,
-                                                                                    "children": [],
-                                                                                    "parent_id": 104
-                                                                                },
-                                                                                {
-                                                                                    "id": 107,
-                                                                                    "cls_name": "Text",
-                                                                                    "question": null,
-                                                                                    "answer": null,
-                                                                                    "children": [
-                                                                                        {
-                                                                                            "id": 108,
-                                                                                            "cls_name": "SemistructuredText",
-                                                                                            "question": null,
-                                                                                            "answer": null,
-                                                                                            "children": [],
-                                                                                            "parent_id": 107
-                                                                                        },
-                                                                                        {
-                                                                                            "id": 109,
-                                                                                            "cls_name": "UnstructuredText",
-                                                                                            "question": null,
-                                                                                            "answer": null,
-                                                                                            "children": [],
-                                                                                            "parent_id": 107
-                                                                                        }
-                                                                                    ],
-                                                                                    "parent_id": 104
-                                                                                },
-                                                                                {
-                                                                                    "id": 110,
-                                                                                    "cls_name": "Video",
-                                                                                    "question": null,
-                                                                                    "answer": null,
-                                                                                    "children": [],
-                                                                                    "parent_id": 104
-                                                                                }
-                                                                            ],
+                                                                            "children": [],
                                                                             "parent_id": 103
                                                                         },
                                                                         {
-                                                                            "id": 111,
-                                                                            "cls_name": "Labelset",
-                                                                            "question": null,
+                                                                            "id": 105,
+                                                                            "question": "DataType",
                                                                             "answer": null,
-                                                                            "children": [],
+                                                                            "children": [
+                                                                                {
+                                                                                    "id": 106,
+                                                                                    "question": "Image",
+                                                                                    "answer": null,
+                                                                                    "children": [],
+                                                                                    "parent_id": 105
+                                                                                },
+                                                                                {
+                                                                                    "id": 107,
+                                                                                    "question": "MultiDimensionalCube",
+                                                                                    "answer": null,
+                                                                                    "children": [],
+                                                                                    "parent_id": 105
+                                                                                },
+                                                                                {
+                                                                                    "id": 108,
+                                                                                    "question": "Text",
+                                                                                    "answer": null,
+                                                                                    "children": [
+                                                                                        {
+                                                                                            "id": 109,
+                                                                                            "question": "SemistructuredText",
+                                                                                            "answer": null,
+                                                                                            "children": [],
+                                                                                            "parent_id": 108
+                                                                                        },
+                                                                                        {
+                                                                                            "id": 110,
+                                                                                            "question": "UnstructuredText",
+                                                                                            "answer": null,
+                                                                                            "children": [],
+                                                                                            "parent_id": 108
+                                                                                        }
+                                                                                    ],
+                                                                                    "parent_id": 105
+                                                                                },
+                                                                                {
+                                                                                    "id": 111,
+                                                                                    "question": "Video",
+                                                                                    "answer": null,
+                                                                                    "children": [],
+                                                                                    "parent_id": 105
+                                                                                }
+                                                                            ],
                                                                             "parent_id": 103
                                                                         }
                                                                     ],
@@ -1123,760 +809,109 @@
                                                         },
                                                         {
                                                             "id": 112,
-                                                            "cls_name": "TrainingOptimizer",
-                                                            "question": null,
+                                                            "question": "TrainingOptimizer",
                                                             "answer": null,
                                                             "children": [
                                                                 {
                                                                     "id": 113,
-                                                                    "cls_name": "AdaDelta",
-                                                                    "question": null,
-=======
-                                                    "id": 64,
-                                                    "question": "RandomNoiseDataset",
-                                                    "answer": null,
-                                                    "children": [
-                                                        {
-                                                            "id": 96,
-                                                            "question": "ProbabilityDistributionFunction",
-                                                            "answer": null,
-                                                            "children": [
-                                                                {
-                                                                    "id": 111,
-                                                                    "question": "Exponential",
-                                                                    "answer": null,
-                                                                    "children": [],
-                                                                    "parent_id": 96
-                                                                },
-                                                                {
-                                                                    "id": 112,
-                                                                    "question": "Gaussian",
-                                                                    "answer": null,
-                                                                    "children": [],
-                                                                    "parent_id": 96
-                                                                },
-                                                                {
-                                                                    "id": 113,
-                                                                    "question": "Categorical",
->>>>>>> a6ce3a87
-                                                                    "answer": null,
-                                                                    "children": [],
-                                                                    "parent_id": 96
+                                                                    "question": "AdaDelta",
+                                                                    "answer": null,
+                                                                    "children": [],
+                                                                    "parent_id": 112
                                                                 },
                                                                 {
                                                                     "id": 114,
-<<<<<<< HEAD
-                                                                    "cls_name": "AdaGrad",
-                                                                    "question": null,
-=======
-                                                                    "question": "Normal",
->>>>>>> a6ce3a87
-                                                                    "answer": null,
-                                                                    "children": [],
-                                                                    "parent_id": 96
+                                                                    "question": "AdaGrad",
+                                                                    "answer": null,
+                                                                    "children": [],
+                                                                    "parent_id": 112
                                                                 },
                                                                 {
                                                                     "id": 115,
-<<<<<<< HEAD
-                                                                    "cls_name": "AdaGradDA",
-                                                                    "question": null,
-=======
-                                                                    "question": "Uniform",
->>>>>>> a6ce3a87
-                                                                    "answer": null,
-                                                                    "children": [],
-                                                                    "parent_id": 96
+                                                                    "question": "AdaGradDA",
+                                                                    "answer": null,
+                                                                    "children": [],
+                                                                    "parent_id": 112
+                                                                },
+                                                                {
+                                                                    "id": 116,
+                                                                    "question": "Adam",
+                                                                    "answer": null,
+                                                                    "children": [],
+                                                                    "parent_id": 112
+                                                                },
+                                                                {
+                                                                    "id": 117,
+                                                                    "question": "Ftrl",
+                                                                    "answer": null,
+                                                                    "children": [],
+                                                                    "parent_id": 112
+                                                                },
+                                                                {
+                                                                    "id": 118,
+                                                                    "question": "GradientDescent",
+                                                                    "answer": null,
+                                                                    "children": [],
+                                                                    "parent_id": 112
+                                                                },
+                                                                {
+                                                                    "id": 119,
+                                                                    "question": "Momentum",
+                                                                    "answer": null,
+                                                                    "children": [],
+                                                                    "parent_id": 112
+                                                                },
+                                                                {
+                                                                    "id": 120,
+                                                                    "question": "ProximalAdaGrad",
+                                                                    "answer": null,
+                                                                    "children": [],
+                                                                    "parent_id": 112
+                                                                },
+                                                                {
+                                                                    "id": 121,
+                                                                    "question": "ProximalGradientDescent",
+                                                                    "answer": null,
+                                                                    "children": [],
+                                                                    "parent_id": 112
+                                                                },
+                                                                {
+                                                                    "id": 122,
+                                                                    "question": "RMSProp",
+                                                                    "answer": null,
+                                                                    "children": [],
+                                                                    "parent_id": 112
                                                                 }
                                                             ],
-                                                            "parent_id": 64
+                                                            "parent_id": 11
+                                                        },
+                                                        {
+                                                            "id": 123,
+                                                            "question": "TrainingSingle",
+                                                            "answer": null,
+                                                            "children": [],
+                                                            "parent_id": 11
+                                                        },
+                                                        {
+                                                            "id": 124,
+                                                            "question": "TrainingSingleForwardOnly",
+                                                            "answer": null,
+                                                            "children": [],
+                                                            "parent_id": 11
                                                         }
                                                     ],
-                                                    "parent_id": 37
+                                                    "parent_id": 5
                                                 }
                                             ],
-                                            "parent_id": 23
+                                            "parent_id": 4
                                         }
                                     ],
-                                    "parent_id": 8
-                                },
-                                {
-                                    "id": 24,
-                                    "question": "TrainingOptimizer",
-                                    "answer": null,
-                                    "children": [
-                                        {
-                                            "id": 38,
-                                            "question": "AdaDelta",
-                                            "answer": null,
-                                            "children": [],
-                                            "parent_id": 24
-                                        },
-                                        {
-                                            "id": 39,
-                                            "question": "AdaGrad",
-                                            "answer": null,
-                                            "children": [],
-                                            "parent_id": 24
-                                        },
-                                        {
-                                            "id": 40,
-                                            "question": "AdaGradDA",
-                                            "answer": null,
-                                            "children": [],
-                                            "parent_id": 24
-                                        },
-                                        {
-                                            "id": 41,
-                                            "question": "Adam",
-                                            "answer": null,
-                                            "children": [],
-                                            "parent_id": 24
-                                        },
-                                        {
-                                            "id": 42,
-                                            "question": "Ftrl",
-                                            "answer": null,
-                                            "children": [],
-                                            "parent_id": 24
-                                        },
-                                        {
-                                            "id": 43,
-                                            "question": "GradientDescent",
-                                            "answer": null,
-                                            "children": [],
-                                            "parent_id": 24
-                                        },
-                                        {
-                                            "id": 44,
-                                            "question": "Momentum",
-                                            "answer": null,
-                                            "children": [],
-                                            "parent_id": 24
-                                        },
-                                        {
-                                            "id": 45,
-                                            "question": "ProximalAdaGrad",
-                                            "answer": null,
-                                            "children": [],
-                                            "parent_id": 24
-                                        },
-                                        {
-                                            "id": 46,
-                                            "question": "ProximalGradientDescent",
-                                            "answer": null,
-                                            "children": [],
-                                            "parent_id": 24
-                                        },
-                                        {
-                                            "id": 47,
-                                            "question": "RMSProp",
-                                            "answer": null,
-                                            "children": [],
-                                            "parent_id": 24
-                                        }
-                                    ],
-                                    "parent_id": 8
-                                },
-                                {
-                                    "id": 25,
-                                    "question": "TrainingSingle",
-                                    "answer": null,
-                                    "children": [],
-                                    "parent_id": 8
-                                },
-                                {
-                                    "id": 26,
-                                    "question": "TrainingSingleForwardOnly",
-                                    "answer": null,
-                                    "children": [],
-                                    "parent_id": 8
+                                    "parent_id": 3
                                 }
                             ],
-                            "parent_id": 3
-                        },
-                        {
-                            "id": 9,
-                            "question": "NetworkEvaluation",
-                            "answer": null,
-                            "children": [
-                                {
-                                    "id": 27,
-                                    "question": "Metric",
-                                    "answer": null,
-                                    "children": [
-                                        {
-                                            "id": 48,
-                                            "question": "TrueOrFalseExamples",
-                                            "answer": null,
-                                            "children": [
-                                                {
-                                                    "id": 65,
-                                                    "question": "FalseExamples",
-                                                    "answer": null,
-                                                    "children": [
-                                                        {
-                                                            "id": 97,
-                                                            "question": "FalseNegatives",
-                                                            "answer": null,
-                                                            "children": [],
-                                                            "parent_id": 65
-                                                        },
-                                                        {
-                                                            "id": 98,
-                                                            "question": "FalsePositives",
-                                                            "answer": null,
-                                                            "children": [],
-                                                            "parent_id": 65
-                                                        }
-                                                    ],
-                                                    "parent_id": 48
-                                                },
-                                                {
-                                                    "id": 66,
-                                                    "question": "TrueExamples",
-                                                    "answer": null,
-                                                    "children": [
-                                                        {
-                                                            "id": 99,
-                                                            "question": "TrueNegatives",
-                                                            "answer": null,
-                                                            "children": [],
-                                                            "parent_id": 66
-                                                        },
-                                                        {
-                                                            "id": 100,
-                                                            "question": "TruePositives",
-                                                            "answer": null,
-                                                            "children": [],
-                                                            "parent_id": 66
-                                                        }
-                                                    ],
-                                                    "parent_id": 48
-                                                }
-                                            ],
-                                            "parent_id": 27
-                                        },
-                                        {
-                                            "id": 49,
-                                            "question": "Accuracy",
-                                            "answer": null,
-                                            "children": [],
-                                            "parent_id": 27
-                                        },
-                                        {
-                                            "id": 50,
-                                            "question": "LogLikelihood",
-                                            "answer": null,
-                                            "children": [
-                                                {
-                                                    "id": 67,
-                                                    "question": "ParzenWindow",
-                                                    "answer": null,
-                                                    "children": [],
-                                                    "parent_id": 50
-                                                }
-                                            ],
-                                            "parent_id": 27
-                                        },
-                                        {
-                                            "id": 51,
-                                            "question": "MeanSquaredError",
-                                            "answer": null,
-                                            "children": [],
-                                            "parent_id": 27
-                                        },
-                                        {
-                                            "id": 52,
-                                            "question": "Precision",
-                                            "answer": null,
-                                            "children": [],
-                                            "parent_id": 27
-                                        },
-                                        {
-                                            "id": 53,
-                                            "question": "Recall",
-                                            "answer": null,
-                                            "children": [],
-                                            "parent_id": 27
-                                        }
-                                    ],
-                                    "parent_id": 9
-                                },
-                                {
-                                    "id": 28,
-                                    "question": "ConditionalEvaluation",
-                                    "answer": null,
-                                    "children": [
-                                        {
-                                            "id": 54,
-                                            "question": "IterateUntil",
-                                            "answer": null,
-                                            "children": [],
-                                            "parent_id": 28
-                                        }
-                                    ],
-                                    "parent_id": 9
-                                }
-                            ],
-                            "parent_id": 3
-                        },
-                        {
-                            "id": 10,
-                            "question": "OutputLayer",
-                            "answer": null,
-                            "children": [],
-                            "parent_id": 3
-                        },
-                        {
-                            "id": 11,
-                            "question": "Layer",
-                            "answer": null,
-                            "children": [
-                                {
-                                    "id": 29,
-                                    "question": "InOutLayer",
-                                    "answer": null,
-                                    "children": [],
-                                    "parent_id": 11
-                                },
-                                {
-                                    "id": 30,
-                                    "question": "HiddenLayer",
-                                    "answer": null,
-                                    "children": [
-                                        {
-                                            "id": 55,
-                                            "question": "ActivationLayer",
-                                            "answer": null,
-                                            "children": [
-                                                {
-                                                    "id": 68,
-                                                    "question": "ActivationFunction",
-                                                    "answer": null,
-                                                    "children": [
-                                                        {
-                                                            "id": 101,
-                                                            "question": "NonDiff",
-                                                            "answer": null,
-                                                            "children": [
-                                                                {
-                                                                    "id": 116,
-<<<<<<< HEAD
-                                                                    "cls_name": "Adam",
-                                                                    "question": null,
-=======
-                                                                    "question": "Elu",
->>>>>>> a6ce3a87
-                                                                    "answer": null,
-                                                                    "children": [],
-                                                                    "parent_id": 101
-                                                                },
-                                                                {
-                                                                    "id": 117,
-<<<<<<< HEAD
-                                                                    "cls_name": "Ftrl",
-                                                                    "question": null,
-=======
-                                                                    "question": "Relu",
->>>>>>> a6ce3a87
-                                                                    "answer": null,
-                                                                    "children": [],
-                                                                    "parent_id": 101
-                                                                },
-                                                                {
-                                                                    "id": 118,
-<<<<<<< HEAD
-                                                                    "cls_name": "GradientDescent",
-                                                                    "question": null,
-=======
-                                                                    "question": "Relu6",
->>>>>>> a6ce3a87
-                                                                    "answer": null,
-                                                                    "children": [],
-                                                                    "parent_id": 101
-                                                                }
-                                                            ],
-                                                            "parent_id": 68
-                                                        },
-                                                        {
-                                                            "id": 102,
-                                                            "question": "Linear",
-                                                            "answer": null,
-                                                            "children": [],
-                                                            "parent_id": 68
-                                                        },
-                                                        {
-                                                            "id": 103,
-                                                            "question": "Regularization",
-                                                            "answer": null,
-                                                            "children": [
-                                                                {
-                                                                    "id": 119,
-<<<<<<< HEAD
-                                                                    "cls_name": "Momentum",
-                                                                    "question": null,
-=======
-                                                                    "question": "RandomDropOut",
->>>>>>> a6ce3a87
-                                                                    "answer": null,
-                                                                    "children": [],
-                                                                    "parent_id": 103
-                                                                }
-                                                            ],
-                                                            "parent_id": 68
-                                                        },
-                                                        {
-                                                            "id": 104,
-                                                            "question": "Smooth",
-                                                            "answer": null,
-                                                            "children": [
-                                                                {
-                                                                    "id": 120,
-<<<<<<< HEAD
-                                                                    "cls_name": "ProximalAdaGrad",
-                                                                    "question": null,
-=======
-                                                                    "question": "Sigmoid",
->>>>>>> a6ce3a87
-                                                                    "answer": null,
-                                                                    "children": [],
-                                                                    "parent_id": 104
-                                                                },
-                                                                {
-                                                                    "id": 121,
-<<<<<<< HEAD
-                                                                    "cls_name": "ProximalGradientDescent",
-                                                                    "question": null,
-=======
-                                                                    "question": "SoftMax",
->>>>>>> a6ce3a87
-                                                                    "answer": null,
-                                                                    "children": [],
-                                                                    "parent_id": 104
-                                                                },
-                                                                {
-                                                                    "id": 122,
-<<<<<<< HEAD
-                                                                    "cls_name": "RMSProp",
-                                                                    "question": null,
-=======
-                                                                    "question": "SoftPlus",
-                                                                    "answer": null,
-                                                                    "children": [],
-                                                                    "parent_id": 104
-                                                                },
-                                                                {
-                                                                    "id": 123,
-                                                                    "question": "SoftSign",
-                                                                    "answer": null,
-                                                                    "children": [],
-                                                                    "parent_id": 104
-                                                                },
-                                                                {
-                                                                    "id": 124,
-                                                                    "question": "Tanh",
->>>>>>> a6ce3a87
-                                                                    "answer": null,
-                                                                    "children": [],
-                                                                    "parent_id": 104
-                                                                }
-                                                            ],
-                                                            "parent_id": 68
-                                                        }
-                                                    ],
-                                                    "parent_id": 55
-                                                },
-                                                {
-                                                    "id": 69,
-                                                    "question": "RNNLayer",
-                                                    "answer": null,
-                                                    "children": [
-                                                        {
-<<<<<<< HEAD
-                                                            "id": 123,
-                                                            "cls_name": "TrainingSingle",
-                                                            "question": null,
-=======
-                                                            "id": 105,
-                                                            "question": "GRULayer",
->>>>>>> a6ce3a87
-                                                            "answer": null,
-                                                            "children": [],
-                                                            "parent_id": 69
-                                                        },
-                                                        {
-<<<<<<< HEAD
-                                                            "id": 124,
-                                                            "cls_name": "TrainingSingleForwardOnly",
-                                                            "question": null,
-=======
-                                                            "id": 106,
-                                                            "question": "LSTMLayer",
->>>>>>> a6ce3a87
-                                                            "answer": null,
-                                                            "children": [],
-                                                            "parent_id": 69
-                                                        }
-                                                    ],
-                                                    "parent_id": 55
-                                                },
-                                                {
-                                                    "id": 70,
-                                                    "question": "ConvolutionLayer",
-                                                    "answer": null,
-                                                    "children": [
-                                                        {
-                                                            "id": 107,
-                                                            "question": "SeparableConvolutionLayer",
-                                                            "answer": null,
-                                                            "children": [],
-                                                            "parent_id": 70
-                                                        }
-                                                    ],
-                                                    "parent_id": 55
-                                                },
-                                                {
-                                                    "id": 71,
-                                                    "question": "DeconvolutionLayer",
-                                                    "answer": null,
-                                                    "children": [
-                                                        {
-                                                            "id": 108,
-                                                            "question": "SeparableDeconvolutionLayer",
-                                                            "answer": null,
-                                                            "children": [],
-                                                            "parent_id": 71
-                                                        }
-                                                    ],
-                                                    "parent_id": 55
-                                                },
-                                                {
-                                                    "id": 72,
-                                                    "question": "FullyConnectedLayer",
-                                                    "answer": null,
-                                                    "children": [],
-                                                    "parent_id": 55
-                                                }
-                                            ],
-                                            "parent_id": 30
-                                        },
-                                        {
-                                            "id": 56,
-                                            "question": "AggregationLayer",
-                                            "answer": null,
-                                            "children": [
-                                                {
-                                                    "id": 73,
-                                                    "question": "BidirectionalRNNLayer",
-                                                    "answer": null,
-                                                    "children": [],
-                                                    "parent_id": 56
-                                                },
-                                                {
-                                                    "id": 74,
-                                                    "question": "ConcatLayer",
-                                                    "answer": null,
-                                                    "children": [],
-                                                    "parent_id": 56
-                                                },
-                                                {
-                                                    "id": 75,
-                                                    "question": "MultiplyLayer",
-                                                    "answer": null,
-                                                    "children": [],
-                                                    "parent_id": 56
-                                                },
-                                                {
-                                                    "id": 76,
-                                                    "question": "PoolingLayer",
-                                                    "answer": null,
-                                                    "children": [],
-                                                    "parent_id": 56
-                                                },
-                                                {
-                                                    "id": 77,
-                                                    "question": "SumLayer",
-                                                    "answer": null,
-                                                    "children": [],
-                                                    "parent_id": 56
-                                                },
-                                                {
-                                                    "id": 78,
-                                                    "question": "UpscaleLayer",
-                                                    "answer": null,
-                                                    "children": [],
-                                                    "parent_id": 56
-                                                }
-                                            ],
-                                            "parent_id": 30
-                                        },
-                                        {
-                                            "id": 57,
-                                            "question": "ModificationLayer",
-                                            "answer": null,
-                                            "children": [
-                                                {
-                                                    "id": 79,
-                                                    "question": "NoiseLayer",
-                                                    "answer": null,
-                                                    "children": [],
-                                                    "parent_id": 57
-                                                },
-                                                {
-                                                    "id": 80,
-                                                    "question": "DropoutLayer",
-                                                    "answer": null,
-                                                    "children": [],
-                                                    "parent_id": 57
-                                                },
-                                                {
-                                                    "id": 81,
-                                                    "question": "BatchNormLayer",
-                                                    "answer": null,
-                                                    "children": [],
-                                                    "parent_id": 57
-                                                },
-                                                {
-                                                    "id": 82,
-                                                    "question": "FlattenLayer",
-                                                    "answer": null,
-                                                    "children": [],
-                                                    "parent_id": 57
-                                                }
-                                            ],
-                                            "parent_id": 30
-                                        },
-                                        {
-                                            "id": 58,
-                                            "question": "SeparationLayer",
-                                            "answer": null,
-                                            "children": [
-                                                {
-                                                    "id": 83,
-                                                    "question": "CloneLayer",
-                                                    "answer": null,
-                                                    "children": [],
-                                                    "parent_id": 58
-                                                },
-                                                {
-                                                    "id": 84,
-                                                    "question": "SplitLayer",
-                                                    "answer": null,
-                                                    "children": [],
-                                                    "parent_id": 58
-                                                }
-                                            ],
-                                            "parent_id": 30
-                                        }
-                                    ],
-                                    "parent_id": 11
-                                }
-                            ],
-                            "parent_id": 3
-                        },
-                        {
-                            "id": 12,
-                            "question": "ObjectiveFunction",
-                            "answer": null,
-                            "children": [
-                                {
-                                    "id": 31,
-                                    "question": "CostFunction",
-                                    "answer": null,
-                                    "children": [
-                                        {
-                                            "id": 59,
-                                            "question": "RegularizerFunction",
-                                            "answer": null,
-                                            "children": [
-                                                {
-                                                    "id": 85,
-                                                    "question": "L1L2RegularizerFunction",
-                                                    "answer": null,
-                                                    "children": [],
-                                                    "parent_id": 59
-                                                },
-                                                {
-                                                    "id": 86,
-                                                    "question": "L1RegularizerFunction",
-                                                    "answer": null,
-                                                    "children": [],
-                                                    "parent_id": 59
-                                                },
-                                                {
-                                                    "id": 87,
-                                                    "question": "L2RegularizerFunction",
-                                                    "answer": null,
-                                                    "children": [],
-                                                    "parent_id": 59
-                                                }
-                                            ],
-                                            "parent_id": 31
-                                        },
-                                        {
-                                            "id": 60,
-                                            "question": "LossFunction",
-                                            "answer": null,
-                                            "children": [
-                                                {
-                                                    "id": 88,
-                                                    "question": "BinaryCrossEntropy",
-                                                    "answer": null,
-                                                    "children": [],
-                                                    "parent_id": 60
-                                                },
-                                                {
-                                                    "id": 89,
-                                                    "question": "CategoricalCrossEntropy",
-                                                    "answer": null,
-                                                    "children": [],
-                                                    "parent_id": 60
-                                                },
-                                                {
-                                                    "id": 90,
-                                                    "question": "MSE",
-                                                    "answer": null,
-                                                    "children": [],
-                                                    "parent_id": 60
-                                                }
-                                            ],
-                                            "parent_id": 31
-                                        }
-                                    ],
-                                    "parent_id": 12
-                                },
-                                {
-                                    "id": 32,
-                                    "question": "MaxObjectiveFunction",
-                                    "answer": null,
-                                    "children": [],
-                                    "parent_id": 12
-                                },
-                                {
-                                    "id": 33,
-                                    "question": "MinObjectiveFunction",
-                                    "answer": null,
-                                    "children": [],
-                                    "parent_id": 12
-                                }
-                            ],
-                            "parent_id": 3
-                        },
-                        {
-                            "id": 13,
-                            "question": "InputLayer",
-                            "answer": null,
-                            "children": [],
-                            "parent_id": 3
+                            "parent_id": 2
                         }
                     ],
-                    "parent_id": 1
-                },
-                {
-                    "id": 4,
-                    "question": "EvaluationResult",
-                    "answer": null,
-                    "children": [],
                     "parent_id": 1
                 }
             ],
